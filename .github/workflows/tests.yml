--- conflicted
+++ resolved
@@ -20,12 +20,9 @@
   build:
     strategy:
       matrix:
-<<<<<<< HEAD
-        python-version: ['3.10', '3.11', '3.12']
-=======
         # Test all supported Python versions under Ubuntu
         os: [ubuntu-latest]
-        python-version: ['3.8', '3.9', '3.10', '3.11', '3.12']
+        python-version: ['3.10', '3.11', '3.12']
         # Additionally, test one Python version under MacOS and Windows, to detect OS-specific issues
         include:
           - os: macos-latest
@@ -35,7 +32,6 @@
 
     # The type of runner that the job will run on.
     runs-on: ${{ matrix.os }}
->>>>>>> 400d9517
 
     # Steps represent a sequence of tasks that will be executed as part of the job
     steps:
