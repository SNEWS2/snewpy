--- conflicted
+++ resolved
@@ -7,11 +7,7 @@
 from snewpy.models.ccsn_loaders import Nakazato_2013, Tamborra_2014, OConnor_2013, OConnor_2015, \
                                   Sukhbold_2015, Bollig_2016, Walk_2018, \
                                   Walk_2019, Fornax_2019, Warren_2020, \
-<<<<<<< HEAD
-                                  Kuroda_2020, Fornax_2021, Zha_2021, Fischer_2020
-=======
-                                  Kuroda_2020, Fornax_2021, Zha_2021, Bugli_2021
->>>>>>> 580187a7
+                                  Kuroda_2020, Fornax_2021, Zha_2021, Bugli_2021, Fischer_2020
 from astropy import units as u
 from snewpy import model_path
 import os
@@ -63,28 +59,6 @@
                     self.assertEqual(len(f), len(Flavor))
                     self.assertEqual(f[Flavor.NU_E].unit, 1/(u.erg * u.s))
 
-<<<<<<< HEAD
-    def test_Fischer_2020(self):
-        """
-        Instantiate a set of 'Fischer 2020' models
-        """
-        metadata = {
-            'Progenitor mass': [18 * u.Msun],
-            'EOS': ['HS(DD2)'],
-        }
-        mfile = 'Fischer_2020/Fischer_2020.tar.gz'
-        model = Fischer_2020(os.path.join(model_path, mfile), metadata=metadata)
-
-        # Check that times are in proper units.
-        t = model.get_time()
-        self.assertTrue(t.unit, u.s)
-
-        # Check that we can compute flux dictionaries.
-        f = model.get_initial_spectra(0*u.s, 10*u.MeV)
-        self.assertEqual(type(f), dict)
-        self.assertEqual(len(f), len(Flavor))
-        self.assertEqual(f[Flavor.NU_E].unit, 1/(u.erg * u.s))
-=======
     def test_Bugli_2021(self):
         """
         Instantiate a set of 'Bugli 2021' models
@@ -113,7 +87,27 @@
                 self.assertEqual(type(f), dict)
                 self.assertEqual(len(f), len(Flavor))
                 self.assertEqual(f[Flavor.NU_E].unit, 1/(u.erg * u.s))
->>>>>>> 580187a7
+
+    def test_Fischer_2020(self):
+        """
+        Instantiate a set of 'Fischer 2020' models
+        """
+        metadata = {
+            'Progenitor mass': [18 * u.Msun],
+            'EOS': ['HS(DD2)'],
+        }
+        mfile = 'Fischer_2020/Fischer_2020.tar.gz'
+        model = Fischer_2020(os.path.join(model_path, mfile), metadata=metadata)
+
+        # Check that times are in proper units.
+        t = model.get_time()
+        self.assertTrue(t.unit, u.s)
+
+        # Check that we can compute flux dictionaries.
+        f = model.get_initial_spectra(0*u.s, 10*u.MeV)
+        self.assertEqual(type(f), dict)
+        self.assertEqual(len(f), len(Flavor))
+        self.assertEqual(f[Flavor.NU_E].unit, 1/(u.erg * u.s))
 
     def test_OConnor_2013(self):
         """
