--- conflicted
+++ resolved
@@ -9,11 +9,7 @@
                           Sukhbold_2015, Bollig_2016, Walk_2018, \
                           Walk_2019, Fornax_2019, Warren_2020, \
                           Kuroda_2020, Fornax_2021, Zha_2021, \
-<<<<<<< HEAD
-                          Fornax_2022, Mori_2023, Fischer_2020
-=======
-                          Fornax_2022, Mori_2023, Bugli_2021
->>>>>>> 580187a7
+                          Fornax_2022, Mori_2023, Bugli_2021, Fischer_2020
 
 from astropy import units as u
 
