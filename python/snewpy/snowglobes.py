# -*- coding: utf-8 -*-
"""The ``snewpy.snowglobes`` module contains functions for interacting with SNOwGLoBES.

`SNOwGLoBES <https://github.com/SNOwGLoBES/snowglobes>`_ can estimate detected
event rates from a given input supernova neutrino flux. It supports many
different neutrino detectors, detector materials and interaction channels.
There are three basic steps to using SNOwGLoBES from SNEWPY:

* **Generating input files for SNOwGLoBES:**
    There are two ways to do this, either generate a time series or a fluence file. This is done taking as input the supernova simulation model.
    The first will evaluate the neutrino flux at each time step, the latter will compute the integrated neutrino flux (fluence) in the time bin.
    The result is a compressed .tar file containing all individual input files.
* **Running SNOwGLoBES:**
    This step convolves the fluence generated in the previous step with the cross-sections for the interaction channels happening in various detectors supported by SNOwGLoBES.
    It takes into account the effective mass of the detector as well as a smearing matrix describing the energy-dependent detection efficiency.
    The output gives the number of events detected as a function of energy for each interaction channel, integrated in a given time window (or time bin), or in a snapshot in time.
* **Collating SNOwGLoBES outputs:**
    This step puts together all the interaction channels and time bins evaluated by SNOwGLoBES in a single file (for each detector and for each time bin).
    The output tables allow to build the detected neutrino energy spectrum and neutrino time distribution, for each reaction channel or the sum of them.
"""

<<<<<<< HEAD
from __future__ import unicode_literals

=======
import io
>>>>>>> e7334d26
import logging
import re
import tarfile
from pathlib import Path
from tempfile import TemporaryDirectory

import matplotlib.pyplot as plt
import numpy as np
from astropy import units as u
from tqdm.auto import tqdm

import snewpy.models
from snewpy.flavor_transformation import *
from snewpy.neutrino import Flavor, MassHierarchy
from contextlib import contextmanager
from snewpy.flux import Flux
from snewpy.snowglobes_interface import SNOwGLoBES

logger = logging.getLogger(__name__)

def _load_model(model_path, model_type):
    model_class = getattr(snewpy.models.ccsn, model_type)
    return model_class(model_path)

def _load_transformation(transformation_type: str):
    # Choose flavor transformation. Use dict to associate the transformation name with its class.
    flavor_transformation_dict = {'NoTransformation': NoTransformation(), 'AdiabaticMSW_NMO': AdiabaticMSW(mh=MassHierarchy.NORMAL), 'AdiabaticMSW_IMO': AdiabaticMSW(mh=MassHierarchy.INVERTED), 'NonAdiabaticMSWH_NMO': NonAdiabaticMSWH(mh=MassHierarchy.NORMAL), 'NonAdiabaticMSWH_IMO': NonAdiabaticMSWH(mh=MassHierarchy.INVERTED), 'TwoFlavorDecoherence': TwoFlavorDecoherence(), 'ThreeFlavorDecoherence': ThreeFlavorDecoherence(), 'NeutrinoDecay_NMO': NeutrinoDecay(mh=MassHierarchy.NORMAL), 'NeutrinoDecay_IMO': NeutrinoDecay(mh=MassHierarchy.INVERTED)}
    return flavor_transformation_dict[transformation_type]


@contextmanager
def _archive_dir(tar_filename):
    """ Context manager to create a temporary dir, return it to the user.
    An exit of the context: pack all files in the directory to the tar archive and delete the dir
    """
    with TemporaryDirectory() as tempdir:
        tempdir = Path(tempdir)
        #return the path to user
        yield tempdir
        #pack and close
        with tarfile.open(tar_filename, 'w:bz2') as tar:
            for f in tempdir.iterdir():
                tar.add(f, arcname=f.name)


def generate_time_series(model_path, model_type, transformation_type, d, output_filename=None, ntbins=30, deltat=None):
    """Generate time series files in SNOwGLoBES format.

    This version will subsample the times in a supernova model, produce energy
    tables expected by SNOwGLoBES, and compress the output into a tarfile.

    Parameters
    ----------
    model_path : str
        Input file containing neutrino flux information from supernova model.
    model_type : str
        Format of input file. Matches the name of the corresponding class in :py:mod:`snewpy.models`.
    transformation_type : str
        Name of flavor transformation. See snewpy.flavor_transformation documentation for possible values.
    d : int or float
        Distance to supernova in kpc.
    output_filename : str or None
        Name of output file. If ``None``, will be based on input file name.
    ntbins : int
        Number of time slices. Will be ignored if ``deltat`` is also given.
    deltat : astropy.Quantity or None
        Length of time slices.

    Returns
    -------
    str
        Path of compressed .tar file with neutrino flux data.
    """

    model_path = Path(model_path)
    snmodel = _load_model(model_path, model_type)
    flavor_transformation = _load_transformation(transformation_type)

    # Subsample the model time. Default to 30 time slices.
    tmin = snmodel.get_time()[0].to_value('s')
    tmax = snmodel.get_time()[-1].to_value('s')
    if deltat is not None:
        tedges = np.arange(tmin, tmax, deltat) << u.s
    else:
        tedges = np.linspace(tmin, tmax, ntbins+2) << u.s
    times = 0.5*(tedges[1:] + tedges[:-1])
    dt = np.diff(tedges)

    energy = np.linspace(0, 100, 501) * u.MeV
    flux = snmodel.get_transformed_flux(times, energy, flavor_transformation, d*u.kpc)
    #multiply flux by the bin sizes
    flux.array *= 0.2*dt[0].to_value('s')
    # Save all to tar file
    if output_filename is None:
        output_filename = f'{model_path.stem}.{transformation_type}.{tmin:.3f} s,{tmax:.3f} s,{ntbins:d}-{d:.1f}'
    output_filename = model_path.parent/f'{output_filename}kpc.tar.bz2'

    with _archive_dir(output_filename) as tempdir:
        #creates file in tar archive that gives information on parameters
        with open(tempdir/'parameterinfo', 'w') as f:
            f.write(transformation_type)
        filename = f'{model_path.stem}.tbin{{n_time:01d}}.{transformation_type}'+\
                   f'.{tmin:.3f},{tmax:.3f},{ntbins:01d}-{d:.1f}kpc.dat'
        header=f'TBinMid={{time}}sec TBinWidth={dt[0]:g}s '+\
                ' EBinWidth=0.2MeV Fluence at Earth for this timebin in neutrinos per cm^2\n'
        flux.to_snowglobes(tempdir/filename,header)
    return output_filename


def generate_fluence(model_path, model_type, transformation_type, d, output_filename=None, tstart=None, tend=None):
    """Generate fluence files in SNOwGLoBES format.

    This version will subsample the times in a supernova model, produce energy
    tables expected by SNOwGLoBES, and compress the output into a tarfile.

    Parameters
    ----------
    model_path : str
        Input file containing neutrino flux information from supernova model.
    model_type : str
        Format of input file. Matches the name of the corresponding class in :py:mod:`snewpy.models`.
    transformation_type : str
        Name of flavor transformation. See snewpy.flavor_transformation documentation for possible values.
    d : int or float
        Distance to supernova in kpc.
    output_filename : str or None
        Name of output file. If ``None``, will be based on input file name.
    tstart : astropy.Quantity or None
        Start of time interval to integrate over, or list of start times of the time series bins.
    tend : astropy.Quantity or None
        End of time interval to integrate over, or list of end times of the time series bins.

    Returns
    -------
    str
        Path of compressed .tar file with neutrino flux data.
    """

    model_path = Path(model_path)
    snmodel = _load_model(model_path,model_type)
    flavor_transformation = _load_transformation(transformation_type)

    #set the timings up
    #default if inputs are None: full time window of the model
    if tstart is None:
        tstart = snmodel.get_time()[0]
    if tend is None:
        tend = snmodel.get_time()[-1]
    if np.isscalar(tstart.value): tstart = [tstart]
    if np.isscalar(tend.value):   tend = [tend]
    nbin = len(tstart)
    tmin = min(tstart)
    tmax = max(tend)

    energy = np.linspace(0, 100, 501) * u.MeV
    times = snmodel.get_time()
    flux = snmodel.get_transformed_flux(times,energy,flavor_transformation, d*u.kpc)

    #multiply flux by the bin sizes
    flux.array*=0.2
    fluence = flux.integral('time',list(zip(tstart,tend)))
    if nbin==1: fluence=[fluence]
    # Generate output
    if output_filename is None:
        output_filename =f'{model_path.stem}.{transformation_type}.{tmin:.3f},{tmax:.3f},{nbin:d}-{d:.1f}kpc'
    output_filename = model_path.parent/f'{output_filename}.tar.bz2'

    with _archive_dir(output_filename) as tempdir:
        #creates file in tar archive that gives information on parameters
        with open(tempdir/'parameterinfo','w') as f:
            f.write(transformation_type)

        for i,(ta,tb) in enumerate(zip(tstart,tend)):
            t = 0.5*(tb+ta)
            dt = tb-ta
            filename = f'{model_path.stem}.tbin{i:01d}.{transformation_type}'+\
                       f'.{tmin:.3f},{tmax:.3f},{nbin:01d}-{d:.1f}kpc.dat'
            header=f'TBinMid={t:g}sec TBinWidth={dt:g}s '+\
                    'EBinWidth=0.2MeV Fluence at Earth for this timebin in neutrinos per cm^2\n'
            fluence[i].to_snowglobes(tempdir/filename,header)
 
    return output_filename


def simulate(SNOwGLoBESdir, tarball_path, detector_input="all", verbose=False):
    """Takes as input the neutrino flux files and configures and runs the supernova script inside SNOwGLoBES, which outputs calculated event rates expected for a given (set of) detector(s). These event rates are given as a function of the neutrino energy and time, for each interaction channel.

    Parameters
    ----------
    SNOwGLoBESdir : str
        Path to directory where SNOwGLoBES is installed.
    tarball_path : str
        Path of compressed .tar file produced e.g. by ``generate_time_series()`` or ``generate_fluence()``.
    detector_input : str
        Name of detector. If ``"all"``, will use all detectors supported by SNOwGLoBES.
    verbose : bool
        Whether to generate verbose output, e.g. for debugging.
    """
    
    sng = SNOwGLoBES(SNOwGLoBESdir)
    if detector_input == 'all':
        detector_input = list(sng.detectors)
        detector_input.remove('d2O')
    elif isinstance(detector_input,str):
        detector_input = [detector_input]
    
    result = {}
    #Extracts data from tarfile and sets up lists of paths and fluxfilenames for later use
    with TemporaryDirectory(prefix='snowglobes') as tempdir:
        with tarfile.open(tarball_path) as tar:
            tar.extractall(tempdir)

        flux_files = list(Path(tempdir).glob('*.dat'))
        if len(detector_input)>0:
            detector_input = tqdm(detector_input, desc='Detectors', leave=False)
        for det in detector_input:
            res=sng.run(flux_files, det)
            result[det]=dict(zip((f.stem for f in flux_files),res))

    # save result to file for re-use in collate()
    cache_file = tarball_path[:tarball_path.rfind('.tar')] + '.npy'
    logging.info(f'Saving simulation results to {cache_file}')
    np.save(cache_file, result)
    return result 

re_chan_label = re.compile(r'nu(e|mu|tau)(bar|)_([A-Z][a-z]*)(\d*)_?(.*)')
def get_channel_label(c):
    mapp = {'nc':'NeutralCurrent',
            'ibd':'Inverse Beta Decay',
            'e':r'${\nu}_x+e^-$'}
    def gen_label(m):
        flv,bar,Nuc,num,res = m.groups()
        if flv!='e':
            flv='\\'+flv
        if bar:
            bar='\\'+bar
        s = f'${bar}{{\\nu}}_{flv}$ '+f'${{}}^{{{num}}}{Nuc}$ '+res
        return s

    if c in mapp:
        return mapp[c]
    else: 
        return re_chan_label.sub(gen_label, c) 

def collate(SNOwGLoBESdir, tarball_path, detector_input="all", skip_plots=False, verbose=False, remove_generated_files=True):
    """Collates SNOwGLoBES output files and generates plots or returns a data table.

    Parameters
    ----------
    SNOwGLoBESdir : str
        Path to directory where SNOwGLoBES is installed.
    tarball_path : str
        Path of compressed .tar file produced e.g. by ``generate_time_series()`` or ``generate_fluence()``.
    detector_input : str
        Name of detector. If ``"all"``, will use all detectors supported by SNOwGLoBES.
    skip_plots: bool
        If False, it gives as output the plot of the energy distribution for each time bin and for each interaction channel.
    verbose : bool
        Whether to generate verbose output, e.g. for debugging.
    remove_generated_files: bool
        Remove the output files from SNOwGLoBES, collated files, and .png's made for this snewpy run. 

    Returns
    -------
    dict
        Dictionary of data tables: One table per time bin; each table contains in the first column the energy bins, in the remaining columns the number of events for each interaction channel in the detector.
    """

    def aggregate_channels(table, **patterns):
        #rearrange the table to have only channel column
        levels = list(table.columns.names)
        levels.remove('channel')
        t = table.stack(levels)
        for name,pattern in patterns.items():
            #get channels which contain `like`
            t_sel = t.filter(like=pattern)
            #sum over them and save to a separate column
            t_agg = t_sel.sum(axis='columns')
            #drop processed channels
            t.drop(t_sel.columns, axis='columns',inplace=True)
            t[name]=t_agg #fill the column
        #return table with the original levels order
        t = t.unstack(levels)
        t = t.reorder_levels(table.columns.names, axis=1)
        return t
        
    def do_plot(table, params):
        #plotting the events from given table
        flux,det,weighted,smeared = params
        for c in table.columns:
            if table[c].max() > 0.1:
                plt.plot(table[c],drawstyle='steps',label=get_channel_label(c), lw=1)
        plt.xlim(right=0.10)
        plt.ylim(bottom=0.10)
        plt.yscale('log')
        plt.legend(bbox_to_anchor=(0.5, 0.5, 0.5, 0.5), loc='best', borderaxespad=0)  # formats complete graph
        smear_title = 'Interaction' if smeared=='unsmeared' else 'Detected'
        plt.title(f'{flux} {det.capitalize()} {weighted.capitalize()} {smear_title} Events')
        if smeared=='smeared':
            plt.xlabel('Detected Energy (GeV)')
            plt.ylabel('Events')  
        else:
            plt.xlabel('Neutrino Energy (GeV)')
            plt.ylabel('Interaction Events')  

    #read the results from storage
    cache_file = tarball_path[:tarball_path.rfind('.tar')] + '.npy'
    logging.info(f'Reading tables from {cache_file}')
    tables = np.load(cache_file, allow_pickle=True).tolist()
    #This output is similar to what produced by:
    #tables = simulate(SNOwGLoBESdir, tarball_path,detector_input)

    #dict for old-style results, for backward compatibiity
    results = {}
    #save collated files:
    with TemporaryDirectory(prefix='snowglobes') as tempdir:
        tempdir = Path(tempdir)
        for det in tables:
            results[det] = {}
            for flux,t in tables[det].items():
                t = aggregate_channels(t,nc='nc_',e='_e')
                for w in ['weighted','unweighted']:
                    for s in ['smeared','unsmeared']:
                        table = t[w][s]
                        filename_base = f'{flux}_{det}_events_{s}_{w}'
                        filename = tempdir/f'Collated_{filename_base}.dat'
                        #save results to text files
                        with open(filename,'w') as f:
                            f.write(table.to_string(float_format='%23.15g'))
                        #format the results for the output
                        header = 'Energy '+' '.join(list(table.columns))
                        data = table.to_numpy().T
                        index = table.index.to_numpy()
                        data = np.concatenate([[index],data])
                        results[filename.name] = {'header':header,'data':data}
                        #optionally plot the results
                        if skip_plots is False:
                            plt.figure(dpi=300)
                            do_plot(table,(flux,det,w,s))
                            filename = tempdir/f'{filename_base}_log_plot.png'
                            plt.savefig(filename.with_suffix('.png'), dpi=300, bbox_inches='tight')
        #Make a tarfile with the condensed data files and plots
        output_name = Path(tarball_path).stem
        output_name = output_name[:output_name.rfind('.tar')]+'_SNOprocessed'
        output_path = Path(tarball_path).parent/(output_name+'.tar.gz')
        with tarfile.open(output_path, "w:gz") as tar:
            for file in tempdir.iterdir():
                tar.add(file,arcname=output_name+'/'+file.name)
        logging.info(f'Created archive: {output_path}')
    return results 

       <|MERGE_RESOLUTION|>--- conflicted
+++ resolved
@@ -19,12 +19,8 @@
     The output tables allow to build the detected neutrino energy spectrum and neutrino time distribution, for each reaction channel or the sum of them.
 """
 
-<<<<<<< HEAD
 from __future__ import unicode_literals
 
-=======
-import io
->>>>>>> e7334d26
 import logging
 import re
 import tarfile
