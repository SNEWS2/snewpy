# -*- coding: utf-8 -*-
"""The ``snewpy.snowglobes`` module contains functions for interacting with SNOwGLoBES.

`SNOwGLoBES <https://github.com/SNOwGLoBES/snowglobes>`_ can estimate detected
event rates from a given input supernova neutrino flux. It supports many
different neutrino detectors, detector materials and interaction channels.
There are three basic steps to using SNOwGLoBES from SNEWPY:

* **Generating input files for SNOwGLoBES:**
    There are two ways to do this, either generate a time series or a fluence file. This is done taking as input the supernova simulation model.
    The first will evaluate the neutrino flux at each time step, the latter will compute the integrated neutrino flux (fluence) in the time bin.
    The result is a compressed .tar file containing all individual input files.
* **Running SNOwGLoBES:**
    This step convolves the fluence generated in the previous step with the cross-sections for the interaction channels happening in various detectors supported by SNOwGLoBES.
    It takes into account the effective mass of the detector as well as a smearing matrix describing the energy-dependent detection efficiency.
    The output gives the number of events detected as a function of energy for each interaction channel, integrated in a given time window (or time bin), or in a snapshot in time.
* **Collating SNOwGLoBES outputs:**
    This step puts together all the interaction channels and time bins evaluated by SNOwGLoBES in a single file (for each detector and for each time bin).
    The output tables allow to build the detected neutrino energy spectrum and neutrino time distribution, for each reaction channel or the sum of them.
"""

import logging
import os
import re
import tarfile
from pathlib import Path
from tempfile import TemporaryDirectory

import matplotlib.pyplot as plt
import numpy as np
import pandas as pd
from astropy import units as u
from warnings import warn

import snewpy.models
from snewpy.flavor_transformation import *
<<<<<<< HEAD
from snewpy.neutrino import MassHierarchy, MixingParameters
from snewpy.rate_calculator import RateCalculator, center
from snewpy.flux import Container

=======
from snewpy.neutrino import MassHierarchy
from snewpy.rate_calculator import RateCalculator, center
from snewpy.flux import Container
>>>>>>> 1f219beb
logger = logging.getLogger(__name__)

def get_transformation(flavor_transformation_string):
    """A function for idetifying the flavor transformation class from a string

    Paramters
    ---------
    flavor_transformation_string : string

    Returns
    -------
    flavor_transformation_class : a flavor_transformation class 
    """

    print(flavor_transformation_string)

    IMO_mix_params = MixingParameters(MassHierarchy.INVERTED)
    NMO_mix_params = MixingParameters(MassHierarchy.NORMAL) 
    
    if flavor_transformation_string.find("NeutrinoDecay") is True:
        print("Using the default values for Neutrino Decay transformation")         


    # Choose flavor transformation. Use dict to associate the transformation name with its class.
    # The default mixing paramaters are the normal hierarchy values
    flavor_transformation_dict = {'NoTransformation': NoTransformation(), 'CompleteExchange': CompleteExchange(), 'AdiabaticMSW_NMO': AdiabaticMSW(NMO_mix_params), 'AdiabaticMSW_IMO': AdiabaticMSW(IMO_mix_params), 'NonAdiabaticMSWH_NMO': NonAdiabaticMSWH(NMO_mix_params), 'NonAdiabaticMSWH_IMO': NonAdiabaticMSWH(IMO_mix_params), 'TwoFlavorDecoherence': TwoFlavorDecoherence(NMO_mix_params), 'TwoFlavorDecoherence_NMO': TwoFlavorDecoherence(NMO_mix_params), 'TwoFlavorDecoherence_IMO': TwoFlavorDecoherence(IMO_mix_params), 'ThreeFlavorDecoherence': ThreeFlavorDecoherence(), 'NeutrinoDecay_NMO': NeutrinoDecay(NMO_mix_params), 'NeutrinoDecay_IMO': NeutrinoDecay(IMO_mix_params)}

    flavor_transformation_class = flavor_transformation_dict[flavor_transformation_string]

    return flavor_transformation_class
    

def generate_time_series(model_path, model_type, flavor_transformation, d, output_filename=None, ntbins=30, deltat=None, snmodel_dict={}):
    """Generate time series files in SNOwGLoBES format.

    This version will subsample the times in a supernova model, produce energy
    tables expected by SNOwGLoBES, and compress the output into a tarfile.

    Parameters
    ----------
    model_path : str
        Input file containing neutrino flux information from supernova model.
    model_type : str
        Format of input file. Matches the name of the corresponding class in :py:mod:`snewpy.models`.
    flavor_transformation : str or flavor transformation class  
        If a string, the class if found using the get_transformation function.
        See snewpy.flavor_transformation documentation for possible values of the string.
    d : int or float
        Distance to supernova in kpc.
    output_filename : str or None
        Name of output file. If ``None``, will be based on input file name.
    ntbins : int
        Number of time slices. Will be ignored if ``deltat`` is also given.
    deltat : astropy.Quantity or None
        Length of time slices.
    snmodel_dict : dict
        Additional arguments for setting up the supernova model. See documentation of relevant ``SupernovaModel`` subclass for available options. (Optional)

    Returns
    -------
    str
        Path of NumPy archive file with neutrino fluence data.
    """
    model_class = getattr(snewpy.models.ccsn, model_type)

    # Choose flavor transformation. Use dict to associate the transformation name with its class.
    if isinstance(flavor_transformation,str) == True:
        flavor_transformation = get_transformation(flavor_transformation)

    model_dir, model_file = os.path.split(os.path.abspath(model_path))
    snmodel = model_class(model_path, **snmodel_dict)

    # Subsample the model time. Default to 30 time slices.
    tmin = snmodel.get_time()[0]
    tmax = snmodel.get_time()[-1]
    if deltat is not None:
        dt = deltat
        ntbins = int((tmax-tmin)/dt)
    else:
        dt = (tmax - tmin) / (ntbins+1)

<<<<<<< HEAD
    tedges = np.arange(tmin/u.s, tmax/u.s, dt/u.s)*u.s
    times = 0.5*(tedges[1:] + tedges[:-1])

    #energy with 0.2 MeV binning similar to SNOwGLoBES
    energy = np.linspace(0.2, 100, 501) << u.MeV 

=======
    times = np.arange(tmin/u.s, tmax/u.s, dt/u.s)*u.s
    energy = np.linspace(0, 100, 501) * u.MeV
>>>>>>> 1f219beb
    flux = snmodel.get_flux(t=times, E=energy,  distance=d, flavor_xform=flavor_transformation)
    fluence = flux.integrate('time', limits = times).integrate('energy', limits = energy)
    #save resulting fluence to file
    if output_filename is not None:
        tfname = output_filename + '.npz'
    else:
        model_file_root, _ = os.path.splitext(model_file)  # strip extension (if present)
<<<<<<< HEAD
        tfname = f'{model_file_root}'+str(flavor_transformation)+f'.{tmin:.3f},{tmax:.3f},{ntbins:d}-{d:.1f}.npz'
    fluence.save(tfname)

    return tfname


def generate_fluence(model_path, model_type, flavor_transformation, d, output_filename=None, tstart=None, tend=None, snmodel_dict={}):
=======
        tfname = f'{model_file_root}.{transformation_type}.{tmin:.3f},{tmax:.3f},{ntbins:d}-{d:.1f}.npz'
    fluence.save(tfname)
    return tfname

def generate_fluence(model_path, model_type, transformation_type, d, output_filename=None, tstart=None, tend=None, snmodel_dict={}):
>>>>>>> 1f219beb
    """Generate fluence files in SNOwGLoBES format.

    This version will subsample the times in a supernova model, produce energy
    tables expected by SNOwGLoBES, and compress the output into a tarfile.

    Parameters
    ----------
    model_path : str
        Input file containing neutrino flux information from supernova model.
    model_type : str
        Format of input file. Matches the name of the corresponding class in :py:mod:`snewpy.models`.
    flavor_transformation : str or flavor transformation class  
        If a string, the class if found using the get_transformation function.
        See snewpy.flavor_transformation documentation for possible values of the string.
    d : int or float
        Distance to supernova in kpc.
    output_filename : str or None
        Name of output file. If ``None``, will be based on input file name.
    tstart : astropy.Quantity or None
        Start of time interval to integrate over, or list of start times of the time series bins.
    tend : astropy.Quantity or None
        End of time interval to integrate over, or list of end times of the time series bins.
    snmodel_dict : dict
        Additional arguments for setting up the supernova model. See documentation of relevant ``SupernovaModel`` subclass for available options. (Optional)

    Returns
    -------
    str
        Path of NumPy archive file with neutrino fluence data.
    """
    model_class = getattr(snewpy.models.ccsn, model_type)

    # Choose flavor transformation. Use dict to associate the transformation name with its class.
    if isinstance(flavor_transformation,str) == True:
        flavor_transformation = get_transformation(flavor_transformation)

    model_dir, model_file = os.path.split(os.path.abspath(model_path))
    snmodel = model_class(model_path, **snmodel_dict)

    #set the timings up
    #default if inputs are None: full time window of the model
    times = None
    if tstart is not None and tend is not None:
        try:
            #in case we have arrays: join them together
            times = np.append(tstart, tend)
            #and get rid of the duplicates with 1e-10 tolerance
            times = np.unique(times.round(decimals=10))
        except:
            #in case we have single values
            times = u.Quantity([tstart,tend])
        times.sort()

    #energy with 0.2 MeV binning
    energy   = np.arange(0, 101, 0.2) << u.MeV
    #energy bins similar to SNOwGLoBES
    energy_t = (np.linspace(0, 100, 201)+0.25) << u.MeV 
<<<<<<< HEAD

    flux = snmodel.get_flux(t=snmodel.get_time(), E=energy_t,  distance=d, flavor_xform=flavor_transformation)
=======
    flux = snmodel.get_flux(t=snmodel.get_time(), E=energy,  distance=d, flavor_xform=flavor_transformation)
>>>>>>> 1f219beb
    fluence = flux.integrate('time', limits = times).integrate('energy', limits = energy_t)
    times = fluence.time
    #store the energy bin centers instead of the edges
    if output_filename is not None:
        tfname = output_filename+'.npz'
    else:
        model_file_root, _ = os.path.splitext(model_file)  # strip extension (if present)
<<<<<<< HEAD
        tfname = f'{model_file_root}.'+str(flavor_transformation)+f'.{times[0]:.3f},{times[1]:.3f},{len(times)-1:d}-{d:.1f}.npz'

    fluence.save(tfname)

=======
        tfname = f'{model_file_root}.{transformation_type}.{times[0]:.3f},{times[1]:.3f},{len(times)-1:d}-{d:.1f}.npz'

    fluence.save(tfname)
>>>>>>> 1f219beb
    return tfname

def simulate(SNOwGLoBESdir, tarball_path, detector_input="all", verbose=False, *, detector_effects=True):
    """Calculate expected event rates for the given neutrino flux files and the given (set of) SNOwGLoBES detector(s).
    These event rates are given as a function of the neutrino energy and time, for each interaction channel.

    Parameters
    ----------
    SNOwGLoBESdir : str or None
        Path to SNOwGLoBES directory. Set to ``None`` to automatically use the latest supported SNOwGLoBES release.
    tarball_path : str
        Path of compressed .tar file produced e.g. by ``generate_time_series()`` or ``generate_fluence()``.
    detector_input : str
        Name of detector. If ``"all"``, will use all detectors supported by SNOwGLoBES.
    verbose : bool
        [DEPRECATED, DO NOT USE.]
    detector_effects : bool
         Whether to account for detector smearing and efficiency.
    """
    if verbose:  # Deprecated since SNEWPY v1.2
        warn(f"The 'verbose' parameter to 'snewpy.snowglobes.simulate()' is deprecated and should not be used.", FutureWarning)

    rc = RateCalculator(base_dir=SNOwGLoBESdir)
    if detector_input == 'all':
        detector_input = list(rc.detectors)
    if(isinstance(detector_input,str)):
        detector_input=[detector_input]
    rates_dict = {}
    #read the fluence
    fluence = Container.load(tarball_path)
    for det in detector_input:
        rates_smeared=rc.run(fluence, det, detector_effects=True)
        rates_unsmeared=rc.run(fluence, det, detector_effects=False)
        #collect everything to pandas DataFrame, to make the output similar to previous
        rates_dict[det]={'weighted':{'unsmeared':rates_unsmeared,
                                 'smeared':rates_smeared,
                                }}
    # reorder results to produce the same format as before:
    #    {detector: {time_bin:{'weighted':{smeared/unsmeared: [rate vs energy bins]}}}}
    result = {}
    fname_base = tarball_path[:tarball_path.rfind('.')]
    for det in rates_dict:
        #get the time bins
        rates_smeared   = rates_dict[det]['weighted']['smeared']
        rates_unsmeared = rates_dict[det]['weighted']['unsmeared']

        #get the first rate from the dict to access the energy and time binning
        some_rate = list(rates_smeared.values())[0]
        tbins = center(some_rate.time)
        ebins = center(some_rate.energy)
        result[det] = {}
        for n_bin, t_bin in enumerate(tbins):
            data = {**{(chan,'unsmeared','weighted'): rate.array[0,n_bin,:]
                      for chan,rate in rates_unsmeared.items()},
                    **{(chan,'smeared','weighted'): rate.array[0,n_bin,:] 
                      for chan,rate in rates_smeared.items()}}
            
            df = pd.DataFrame(data, index = ebins)
            df.index.rename('E', inplace=True)
            df.columns.rename(['channel','is_smeared','is_weighted'], inplace=True)
            df = df.reorder_levels([2,1,0], axis='columns')
            if len(tbins) > 1:
                result[det][f'{fname_base}_{n_bin:01d}'] = df
            else:
                result[det][f'{fname_base}'] = df
        
    # save result to file for re-use in collate()
    cache_file = f'{fname_base}.npy'
    logging.info(f'Saving simulation results to {cache_file}')
    np.save(cache_file, result)
    return result


re_chan_label = re.compile(r'nu(e|mu|tau)(bar|)_([A-Z][a-z]*)(\d*)_?(.*)')
def get_channel_label(c):
    mapp = {'nc':'NeutralCurrent',
            'ibd':'Inverse Beta Decay',
            'e':r'${\nu}_x+e^-$'}
    def gen_label(m):
        flv,bar,Nuc,num,res = m.groups()
        if flv!='e':
            flv='\\'+flv
        if bar:
            bar='\\'+bar
        s = f'${bar}{{\\nu}}_{flv}$ '+f'${{}}^{{{num}}}{Nuc}$ '+res
        return s

    if c in mapp:
        return mapp[c]
    else: 
        return re_chan_label.sub(gen_label, c) 

def collate(SNOwGLoBESdir, tarball_path, detector_input="", skip_plots=False, verbose=False, remove_generated_files=True, *, smearing=True):
    """Collates SNOwGLoBES output files and generates plots or returns a data table.

    Parameters
    ----------
    SNOwGLoBESdir : str or None
        [DEPRECATED, DO NOT USE.]
    tarball_path : str
        Path of compressed .tar file produced e.g. by ``generate_time_series()`` or ``generate_fluence()``.
    detector_input : str
        [DEPRECATED, DO NOT USE. SNEWPY will use all detectors included in the tarball.]
    skip_plots: bool
        If False, it gives as output the plot of the energy distribution for each time bin and for each interaction channel.
    verbose : bool
        [DEPRECATED, DO NOT USE.]
    remove_generated_files: bool
        [DEPRECATED, DO NOT USE.]
    smearing: bool
        Also consider results with smearing effects.

    Returns
    -------
    dict
        Dictionary of data tables: One table per time bin; each table contains in the first column the energy bins, in the remaining columns the number of events for each interaction channel in the detector.
    """
    if verbose:  # Deprecated since SNEWPY v1.2
        warn(f"The 'verbose' parameter to 'snewpy.snowglobes.collate()' is deprecated and should not be used.", FutureWarning)
    if detector_input:  # Deprecated since SNEWPY v1.2
        warn(f"The 'detector_input' parameter to 'snewpy.snowglobes.collate()' is deprecated and should not be used.", FutureWarning)
    if not remove_generated_files:  # Deprecated since SNEWPY v1.2
        warn(f"The 'remove_generated_files' parameter to 'snewpy.snowglobes.collate()' is deprecated and should not be used.", FutureWarning)

    def aggregate_channels(table, **patterns):
        #rearrange the table to have only channel column
        levels = list(table.columns.names)
        levels.remove('channel')
        t = table.stack(levels)
        for name,pattern in patterns.items():
            #get channels which contain `like`
            t_sel = t.filter(like=pattern)
            #sum over them and save to a separate column
            t_agg = t_sel.sum(axis='columns')
            #drop processed channels
            t.drop(t_sel.columns, axis='columns',inplace=True)
            t[name]=t_agg #fill the column
        #return table with the original levels order
        t = t.unstack(levels)
        t = t.reorder_levels(table.columns.names, axis=1)
        return t
        
    def do_plot(table, params):
        #plotting the events from given table
        flux,det,weighted,smeared = params
        for c in table.columns:
            if table[c].max() > 0.1:
                plt.plot(table[c],drawstyle='steps',label=get_channel_label(c), lw=1)
        plt.xlim(right=0.10)
        plt.ylim(bottom=0.10)
        plt.yscale('log')
        plt.legend(bbox_to_anchor=(0.5, 0.5, 0.5, 0.5), loc='best', borderaxespad=0)  # formats complete graph
        smear_title = 'Interaction' if smeared=='unsmeared' else 'Detected'
        plt.title(f'{flux} {det.capitalize()} {weighted.capitalize()} {smear_title} Events')
        if smeared=='smeared':
            plt.xlabel('Detected Energy (GeV)')
            plt.ylabel('Events')  
        else:
            plt.xlabel('Neutrino Energy (GeV)')
            plt.ylabel('Interaction Events')  

    #read the results from storage
    cache_file = tarball_path[:tarball_path.rfind('.')] + '.npy'
    logging.info(f'Reading tables from {cache_file}')
    tables = np.load(cache_file, allow_pickle=True).tolist()
    #This output is similar to what produced by:
    #tables = simulate(SNOwGLoBESdir, tarball_path,detector_input)

    #dict for old-style results, for backward compatibiity
    results = {}
    smearing_options = ['smeared','unsmeared'] if smearing else ['unsmeared']
    #save collated files:
    with TemporaryDirectory(prefix='snowglobes') as tempdir:
        tempdir = Path(tempdir)
        for det in tables:
            results[det] = {}
            for flux,t in tables[det].items():
                t = aggregate_channels(t,nc='nc_',e='_e')
                for w in ['weighted']:
                    for s in smearing_options:
                        table = t[w][s]
                        filename_base = f'{flux}_{det}_events_{s}_{w}'
                        filename = tempdir/f'Collated_{filename_base}.dat'
                        #save results to text files
                        with open(filename,'w') as f:
                            f.write(table.to_string(float_format='%23.15g'))
                        #format the results for the output
                        header = 'Energy '+' '.join(list(table.columns))
                        data = table.to_numpy().T
                        index = table.index.to_numpy()
                        data = np.concatenate([[index],data])
                        results[filename.name] = {'header':header,'data':data}
                        #optionally plot the results
                        if skip_plots is False:
                            plt.figure(dpi=300)
                            do_plot(table,(flux,det,w,s))
                            filename = tempdir/f'{filename_base}_log_plot.png'
                            plt.savefig(filename, dpi=300, bbox_inches='tight')
                            plt.close()
        #Make a tarfile with the condensed data files and plots
        output_name = Path(tarball_path).stem
        output_name = output_name[:output_name.rfind('.tar')]+'_SNOprocessed'
        output_path = Path(tarball_path).parent/(output_name+'.tar.gz')
        with tarfile.open(output_path, "w:gz") as tar:
            for file in tempdir.iterdir():
                tar.add(file,arcname=output_name+'/'+file.name)
        logging.info(f'Created archive: {output_path}')
    return results <|MERGE_RESOLUTION|>--- conflicted
+++ resolved
@@ -34,16 +34,10 @@
 
 import snewpy.models
 from snewpy.flavor_transformation import *
-<<<<<<< HEAD
 from snewpy.neutrino import MassHierarchy, MixingParameters
 from snewpy.rate_calculator import RateCalculator, center
 from snewpy.flux import Container
 
-=======
-from snewpy.neutrino import MassHierarchy
-from snewpy.rate_calculator import RateCalculator, center
-from snewpy.flux import Container
->>>>>>> 1f219beb
 logger = logging.getLogger(__name__)
 
 def get_transformation(flavor_transformation_string):
@@ -125,17 +119,8 @@
     else:
         dt = (tmax - tmin) / (ntbins+1)
 
-<<<<<<< HEAD
-    tedges = np.arange(tmin/u.s, tmax/u.s, dt/u.s)*u.s
-    times = 0.5*(tedges[1:] + tedges[:-1])
-
-    #energy with 0.2 MeV binning similar to SNOwGLoBES
-    energy = np.linspace(0.2, 100, 501) << u.MeV 
-
-=======
     times = np.arange(tmin/u.s, tmax/u.s, dt/u.s)*u.s
     energy = np.linspace(0, 100, 501) * u.MeV
->>>>>>> 1f219beb
     flux = snmodel.get_flux(t=times, E=energy,  distance=d, flavor_xform=flavor_transformation)
     fluence = flux.integrate('time', limits = times).integrate('energy', limits = energy)
     #save resulting fluence to file
@@ -143,21 +128,11 @@
         tfname = output_filename + '.npz'
     else:
         model_file_root, _ = os.path.splitext(model_file)  # strip extension (if present)
-<<<<<<< HEAD
         tfname = f'{model_file_root}'+str(flavor_transformation)+f'.{tmin:.3f},{tmax:.3f},{ntbins:d}-{d:.1f}.npz'
     fluence.save(tfname)
-
     return tfname
 
-
 def generate_fluence(model_path, model_type, flavor_transformation, d, output_filename=None, tstart=None, tend=None, snmodel_dict={}):
-=======
-        tfname = f'{model_file_root}.{transformation_type}.{tmin:.3f},{tmax:.3f},{ntbins:d}-{d:.1f}.npz'
-    fluence.save(tfname)
-    return tfname
-
-def generate_fluence(model_path, model_type, transformation_type, d, output_filename=None, tstart=None, tend=None, snmodel_dict={}):
->>>>>>> 1f219beb
     """Generate fluence files in SNOwGLoBES format.
 
     This version will subsample the times in a supernova model, produce energy
@@ -215,12 +190,7 @@
     energy   = np.arange(0, 101, 0.2) << u.MeV
     #energy bins similar to SNOwGLoBES
     energy_t = (np.linspace(0, 100, 201)+0.25) << u.MeV 
-<<<<<<< HEAD
-
-    flux = snmodel.get_flux(t=snmodel.get_time(), E=energy_t,  distance=d, flavor_xform=flavor_transformation)
-=======
     flux = snmodel.get_flux(t=snmodel.get_time(), E=energy,  distance=d, flavor_xform=flavor_transformation)
->>>>>>> 1f219beb
     fluence = flux.integrate('time', limits = times).integrate('energy', limits = energy_t)
     times = fluence.time
     #store the energy bin centers instead of the edges
@@ -228,16 +198,10 @@
         tfname = output_filename+'.npz'
     else:
         model_file_root, _ = os.path.splitext(model_file)  # strip extension (if present)
-<<<<<<< HEAD
         tfname = f'{model_file_root}.'+str(flavor_transformation)+f'.{times[0]:.3f},{times[1]:.3f},{len(times)-1:d}-{d:.1f}.npz'
 
     fluence.save(tfname)
 
-=======
-        tfname = f'{model_file_root}.{transformation_type}.{times[0]:.3f},{times[1]:.3f},{len(times)-1:d}-{d:.1f}.npz'
-
-    fluence.save(tfname)
->>>>>>> 1f219beb
     return tfname
 
 def simulate(SNOwGLoBESdir, tarball_path, detector_input="all", verbose=False, *, detector_effects=True):
