--- conflicted
+++ resolved
@@ -853,8 +853,6 @@
 
         self.filename = os.path.basename(filename)
 
-<<<<<<< HEAD
-=======
         super().__init__(simtab, metadata)
 
 
@@ -955,5 +953,4 @@
 
         tf.close()
 
->>>>>>> cd99eaf4
         super().__init__(simtab, metadata)