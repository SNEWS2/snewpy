# -*- coding: utf-8 -*-
"""
The submodule ``snewpy.models.ccsn_loaders`` contains classes to load core-collapse
supernova models from files stored on disk.
"""

import logging
import os
import re
import sys
import tarfile

from astropy import units as u
from astropy.table import Table, join
from astropy.io import ascii, fits
import h5py
import numpy as np
from scipy.special import gamma, lpmv

try:
    import healpy as hp
except ImportError:
    pass

from snewpy.models.base import PinchedModel, SupernovaModel
from snewpy.neutrino import Flavor
from snewpy import _model_downloader

class GarchingArchiveModel(PinchedModel):
    """Subclass that reads models in the format used in the
    `Garching Supernova Archive <https://wwwmpa.mpa-garching.mpg.de/ccsnarchive/>`_."""
    def __init__(self, filename, eos='LS220', metadata={}):
        """Model Initialization.

        Parameters
        ----------
        filename : str
            Absolute or relative path to file with model data, we add nue/nuebar/nux.  This argument will be deprecated.
        eos: str
            Equation of state. Valid value is 'LS220'. This argument will be deprecated.

        Other Parameters
        ----------------
        progenitor_mass: astropy.units.Quantity
            Mass of model progenitor in units Msun. Valid values are {progenitor_mass}.
        Raises
        ------
        FileNotFoundError
            If a file for the chosen model parameters cannot be found
        ValueError
            If a combination of parameters is invalid when loading from parameters
        """
        # Read through the several ASCII files for the chosen simulation and
        # merge the data into one giant table.
        mergtab = None
        for flavor in Flavor:
            _flav = Flavor.NU_X if flavor == Flavor.NU_X_BAR else flavor
            _sfx = _flav.name.replace('_', '').lower()
            _filename = '{}_{}_{}'.format(filename, eos, _sfx)
            _lname = 'L_{}'.format(flavor.name)
            _ename = 'E_{}'.format(flavor.name)
            _e2name = 'E2_{}'.format(flavor.name)
            _aname = 'ALPHA_{}'.format(flavor.name)

            # Open the requested filename using the model downloader.
            datafile = self.request_file(_filename)

            simtab = Table.read(datafile,
                                names=['TIME', _lname, _ename, _e2name],
                                format='ascii')
            simtab['TIME'].unit = 's'
            simtab[_lname].unit = '1e51 erg/s'
            simtab[_aname] = (2*simtab[_ename]**2 - simtab[_e2name]) / (simtab[_e2name] - simtab[_ename]**2)
            simtab[_ename].unit = 'MeV'
            del simtab[_e2name]

            if mergtab is None:
                mergtab = simtab
            else:
                mergtab = join(mergtab, simtab, keys='TIME', join_type='left')
                mergtab[_lname].fill_value = 0.
                mergtab[_ename].fill_value = 0.
                mergtab[_aname].fill_value = 0.
        simtab = mergtab.filled()
        if not metadata:
            metadata = {
                'Progenitor mass': float(os.path.basename(filename).split('s')[1].split('c')[0]) * u.Msun,
                'EOS': eos,
            }
        super().__init__(simtab, metadata)

class Nakazato_2013(PinchedModel):
    def __init__(self, filename, metadata={}):
        """Model initialization.

        Parameters
        ----------
        filename : str
            Absolute or relative path to FITS file with model data.

        Raises
        ------
        FileNotFoundError
            If a file for the chosen model parameters cannot be found
        """
        # Open the requested filename using the model downloader.
        datafile = self.request_file(filename)
        # Read FITS table using the astropy reader.
        simtab = Table.read(datafile)

        self.filename = os.path.basename(filename)
        super().__init__(simtab, metadata)


class Sukhbold_2015(Nakazato_2013):
    pass


class Tamborra_2014(GarchingArchiveModel):
    pass


class Bollig_2016(GarchingArchiveModel):
    pass


class Walk_2018(GarchingArchiveModel):
    pass


class Walk_2019(GarchingArchiveModel):
    pass


class OConnor_2013(PinchedModel):
    """Model based on the black hole formation simulation in `O'Connor & Ott (2013) <https://arxiv.org/abs/1207.1100>`_.
    """

    def __init__(self, filename, metadata={}):
        """
        Parameters
        ----------
        filename : str
            Absolute or relative path to FITS file with model data.
        """
        datafile = self.request_file(filename)
        # Open luminosity file.
        with tarfile.open(datafile) as tf:
            # Extract luminosity data.
            dataname = 's{:d}_{}_timeseries.dat'.format(int(metadata['Progenitor mass'].value), metadata['EOS'])
            # Read FITS table using the astropy reader.
            simtab = ascii.read(tf.extractfile(dataname), names=['TIME', 'L_NU_E', 'L_NU_E_BAR', 'L_NU_X',
                                                                    'E_NU_E', 'E_NU_E_BAR', 'E_NU_X',
                                                                    'RMS_NU_E', 'RMS_NU_E_BAR', 'RMS_NU_X'])

        simtab['ALPHA_NU_E'] = (2.0 * simtab['E_NU_E'] ** 2 - simtab['RMS_NU_E'] ** 2) / (
                simtab['RMS_NU_E'] ** 2 - simtab['E_NU_E'] ** 2)
        simtab['ALPHA_NU_E_BAR'] = (2.0 * simtab['E_NU_E_BAR'] ** 2 - simtab['RMS_NU_E_BAR'] ** 2) / (
                simtab['RMS_NU_E_BAR'] ** 2 - simtab['E_NU_E_BAR'] ** 2)
        simtab['ALPHA_NU_X'] = (2.0 * simtab['E_NU_X'] ** 2 - simtab['RMS_NU_X'] ** 2) / (
                simtab['RMS_NU_X'] ** 2 - simtab['E_NU_X'] ** 2)

        # note, here L_NU_X is already divided by 4
        super().__init__(simtab, metadata)


class OConnor_2015(PinchedModel):
    """Model based on the black hole formation simulation in `O'Connor (2015) <https://arxiv.org/abs/1411.7058>`_.
    """

    def __init__(self, filename, metadata={}):
        """
        Parameters
        ----------
        filename : str
            Absolute or relative path to FITS file with model data.
        """

        datafile = self.request_file(filename)
        simtab = Table.read(datafile,
                            names=['TIME', 'L_NU_E', 'L_NU_E_BAR', 'L_NU_X',
                                    'E_NU_E', 'E_NU_E_BAR', 'E_NU_X',
                                    'RMS_NU_E', 'RMS_NU_E_BAR', 'RMS_NU_X'],
                            format='ascii')

        header = ascii.read(simtab.meta['comments'], delimiter='=', format='no_header', names=['key', 'val'])
        tbounce = float(header['val'][0])
        simtab['TIME'] -= tbounce

        simtab['ALPHA_NU_E'] = (2.0*simtab['E_NU_E']**2 - simtab['RMS_NU_E']**2) / \
            (simtab['RMS_NU_E']**2 - simtab['E_NU_E']**2)
        simtab['ALPHA_NU_E_BAR'] = (2.0*simtab['E_NU_E_BAR']**2 - simtab['RMS_NU_E_BAR']**2) / \
            (simtab['RMS_NU_E_BAR']**2 - simtab['E_NU_E_BAR']**2)
        simtab['ALPHA_NU_X'] = (2.0*simtab['E_NU_X']**2 - simtab['RMS_NU_X']**2) / \
            (simtab['RMS_NU_X']**2 - simtab['E_NU_X']**2)

        # SYB: double-check on this factor of 4. Should be factor of 2?
        simtab['L_NU_X'] /= 4.0

        # prevent negative lums
        simtab['L_NU_E'][simtab['L_NU_E'] < 0] = 1
        simtab['L_NU_E_BAR'][simtab['L_NU_E_BAR'] < 0] = 1
        simtab['L_NU_X'][simtab['L_NU_X'] < 0] = 1

        self.filename = os.path.basename(filename)

        super().__init__(simtab, metadata)


class Zha_2021(OConnor_2015):
    pass

class Warren_2020(PinchedModel):
    def __init__(self, filename, metadata={}):
        """
        Parameters
        ----------
        filename : str
            Absolute or relative path to file prefix, we add nue/nuebar/nux
        """
        # Open the requested filename using the model downloader.
        datafile = self.request_file(filename)

        # Open luminosity file.
        # Read data from HDF5 files, then store.
        f = h5py.File(datafile, 'r')

        simtab = Table()

        for i in range(len(f['nue_data']['lum'])):
            if f['sim_data']['shock_radius'][i][1] > 0.00001:
                bounce = f['sim_data']['shock_radius'][i][0]
                break

        simtab['TIME'] = f['nue_data']['lum'][:, 0] - bounce
        simtab['L_NU_E'] = f['nue_data']['lum'][:, 1] * 1e51
        simtab['L_NU_E_BAR'] = f['nuae_data']['lum'][:, 1] * 1e51
        simtab['L_NU_X'] = f['nux_data']['lum'][:, 1] * 1e51
        simtab['E_NU_E'] = f['nue_data']['avg_energy'][:, 1]
        simtab['E_NU_E_BAR'] = f['nuae_data']['avg_energy'][:, 1]
        simtab['E_NU_X'] = f['nux_data']['avg_energy'][:, 1]
        simtab['RMS_NU_E'] = f['nue_data']['rms_energy'][:, 1]
        simtab['RMS_NU_E_BAR'] = f['nuae_data']['rms_energy'][:, 1]
        simtab['RMS_NU_X'] = f['nux_data']['rms_energy'][:, 1]

        simtab['ALPHA_NU_E'] = (2.0 * simtab['E_NU_E'] ** 2 - simtab['RMS_NU_E'] ** 2) / \
            (simtab['RMS_NU_E'] ** 2 - simtab['E_NU_E'] ** 2)
        simtab['ALPHA_NU_E_BAR'] = (2.0 * simtab['E_NU_E_BAR'] ** 2 - simtab['RMS_NU_E_BAR']
                                    ** 2) / (simtab['RMS_NU_E_BAR'] ** 2 - simtab['E_NU_E_BAR'] ** 2)
        simtab['ALPHA_NU_X'] = (2.0 * simtab['E_NU_X'] ** 2 - simtab['RMS_NU_X'] ** 2) / \
            (simtab['RMS_NU_X'] ** 2 - simtab['E_NU_X'] ** 2)

        # Set model metadata.
        self.filename = os.path.basename(filename)

        super().__init__(simtab, metadata)


class Kuroda_2020(PinchedModel):
    def __init__(self, filename, metadata={}):
        """
        Parameters
        ----------
        filename : str
            Absolute or relative path to file prefix, we add nue/nuebar/nux
        """

        # Open the requested filename using the model downloader.
        datafile = self.request_file(filename)
        # Read ASCII data.
        simtab = Table.read(datafile, format='ascii')

        # Get grid of model times.
        simtab['TIME'] = simtab['Tpb[ms]'] << u.ms
        for f in [Flavor.NU_E, Flavor.NU_E_BAR, Flavor.NU_X]:
            fkey = re.sub('(E|X)_BAR', r'A\g<1>', f.name).lower()
            simtab[f'L_{f.name}'] = simtab[f'<L{fkey}>'] * 1e51 << u.erg / u.s
            simtab[f'E_{f.name}'] = simtab[f'<E{fkey}>'] << u.MeV
            # There is no pinch parameter so use alpha=2.0.
            simtab[f'ALPHA_{f.name}'] = np.full_like(simtab[f'E_{f.name}'].value, 2.)

        self.filename = os.path.basename(filename)

        super().__init__(simtab, metadata)


class Fornax_2019(SupernovaModel):
    def __init__(self, filename, metadata={}, cache_flux=False):
        """
        Parameters
        ----------
        filename : str
            Absolute or relative path to FITS file with model data.
        cache_flux : bool
            If true, pre-compute the flux on a fixed angular grid and store the values in a FITS file.
        """
        # Set up model metadata.
        self.filename = filename
        self.metadata = metadata

        self.fluxunit = 1e50 * u.erg/(u.s*u.MeV)
        self.time = None

        # Read a cached flux file in FITS format or generate one.
        self.is_cached = cache_flux and 'healpy' in sys.modules
        if cache_flux and not 'healpy' in sys.modules:
            logger = logging.getLogger()
            logger.warning("No module named 'healpy'. Cannot enable caching.")

        if self.is_cached:

            self.E = {}
            self.dE = {}
            self.dLdE = {}
            self.luminosity = {}

            # Check if we're initializing on a FITS file or not.
            if filename.endswith('.fits'):
                fitsfile = filename
            else:
                fitsfile = filename.replace('h5', 'fits')

            if os.path.exists(fitsfile):
                self._read_fits(fitsfile)
                ntim, nene, npix = self.dLdE[Flavor.NU_E].shape
                self.npix = npix
                self.nside = hp.npix2nside(npix)
            else:
                with h5py.File(filename, 'r') as _h5file:
                    # Conversion of flavor to key name in the model HDF5 file.
                    self._flavorkeys = {Flavor.NU_E: 'nu0',
                                        Flavor.NU_E_BAR: 'nu1',
                                        Flavor.NU_X: 'nu2',
                                        Flavor.NU_X_BAR: 'nu2'}

                    if self.time is None:
                        self.time = _h5file['nu0']['g0'].attrs['time'] * u.s

                    # Use a HEALPix grid with nside=4 (192 pixels) to cache the
                    # values of Y_lm(theta, phi).
                    self.nside = 4
                    self.npix = hp.nside2npix(self.nside)
                    thetac, phic = hp.pix2ang(self.nside, np.arange(self.npix))

                    Ylm = {}
                    for l in range(3):
                        Ylm[l] = {}
                        for m in range(-l, l+1):
                            Ylm[l][m] = self._real_sph_harm(l, m, thetac, phic)

                    # Store 3D tables of dL/dE for each flavor.
                    logger = logging.getLogger()
                    for flavor in Flavor:

                        key = self._flavorkeys[flavor]
                        logger.info('Caching {} for {} ({})'.format(filename, str(flavor), key))

                        # HDF5 file only contains NU_E, NU_E_BAR, and NU_X.
                        if flavor == Flavor.NU_X_BAR:
                            self.E[flavor] = self.E[Flavor.NU_X]
                            self.dE[flavor] = self.dE[Flavor.NU_X]
                            self.dLdE[flavor] = self.dLdE[Flavor.NU_X]
                            self.luminosity[flavor] = self.luminosity[Flavor.NU_X]
                            continue

                        self.E[flavor] = _h5file[key]['egroup'][()] * u.MeV
                        self.dE[flavor] = _h5file[key]['degroup'][()] * u.MeV

                        ntim, nene = self.E[flavor].shape
                        self.dLdE[flavor] = np.zeros((ntim, nene, self.npix), dtype=float)
                        # Loop over time bins.
                        for i in range(ntim):
                            # Loop over energy bins.
                            for j in range(nene):
                                dLdE_ij = 0.
                                # Sum over multipole moments.
                                for l in range(3):
                                    for m in range(-l, l+1):
                                        dLdE_ij += _h5file[key]['g{}'.format(j)
                                                                ]['l={} m={}'.format(l, m)][i] * Ylm[l][m]
                                self.dLdE[flavor][i][j] = dLdE_ij

                        # Integrate over energy to get L(t).
                        factor = 1. if flavor.is_electron else 0.25
                        self.dLdE[flavor] = self.dLdE[flavor] * factor * self.fluxunit
                        self.dLdE[flavor] = self.dLdE[flavor].to('erg/(s*MeV)')

                        self.luminosity[flavor] = np.sum(self.dLdE[flavor] * self.dE[flavor][:, :, np.newaxis], axis=1)

                    # Write output to FITS.
                    self._write_fits(fitsfile, overwrite=True)
        else:
            # Conversion of flavor to key name in the model HDF5 file.
            self._flavorkeys = {Flavor.NU_E: 'nu0',
                                Flavor.NU_E_BAR: 'nu1',
                                Flavor.NU_X: 'nu2',
                                Flavor.NU_X_BAR: 'nu2'}

            # Open the requested filename using the model downloader.
            datafile = self.request_file(filename)
            # Open HDF5 data file.
            self._h5file = h5py.File(datafile, 'r')

            # Get grid of model times in seconds.
            self.time = self._h5file['nu0']['g0'].attrs['time'] * u.s

    def _read_fits(self, filename):
        """Read cached angular data from FITS.

        Parameters
        ----------
        filename : str
            Input filename.
        """
        hdus = fits.open(filename)

        self.time = hdus['TIME'].data * u.Unit(hdus['TIME'].header['BUNIT'])

        for flavor in Flavor:
            name = str(flavor).split('.')[-1]

            ext = '{}_ENERGY'.format(name)
            self.E[flavor] = hdus[ext].data * u.Unit(hdus[ext].header['BUNIT'])

            ext = '{}_DE'.format(name)
            self.dE[flavor] = hdus[ext].data * u.Unit(hdus[ext].header['BUNIT'])

            ext = '{}_FLUX'.format(name)
            self.dLdE[flavor] = hdus[ext].data * u.Unit(hdus[ext].header['BUNIT'])
            self.dLdE[flavor] = self.dLdE[flavor].to('erg/(s*MeV)')

            self.luminosity[flavor] = np.sum(self.dLdE[flavor] * self.dE[flavor][:, :, np.newaxis], axis=1)

    def _write_fits(self, filename, overwrite=False):
        """Write angular-dependent calculated flux in FITS format.

        Parameters
        ----------
        filename : str
            Output filename.
        """
        hx = fits.HDUList()

        hdu_time = fits.PrimaryHDU(self.time.to_value('s'))
        hdu_time.header['EXTNAME'] = 'TIME'
        hdu_time.header['BUNIT'] = 'second'
        hx.append(hdu_time)

        for flavor in Flavor:
            name = str(flavor).split('.')[-1]

            hdu_E = fits.ImageHDU(self.E[flavor].to_value('MeV'))
            hdu_E.header['EXTNAME'] = '{}_ENERGY'.format(name)
            hdu_E.header['BUNIT'] = 'MeV'
            hx.append(hdu_E)

            hdu_dE = fits.ImageHDU(self.dE[flavor].to_value('MeV'))
            hdu_dE.header['EXTNAME'] = '{}_DE'.format(name)
            hdu_dE.header['BUNIT'] = 'MeV'
            hx.append(hdu_dE)

            hdu_flux = fits.ImageHDU(self.dLdE[flavor].to_value(str(self.fluxunit)))
            hdu_flux.header['EXTNAME'] = '{}_FLUX'.format(name)
            hdu_flux.header['BUNIT'] = str(self.fluxunit)
            hx.append(hdu_flux)

        hx.writeto(filename, overwrite=overwrite)

    def _fact(self, n):
        """Calculate n!.

        Parameters
        ----------
        n : int or float
            Input for computing n factorial.

        Returns
        -------
        factorial : float
            Factorial n!, computed as Gamma(n+1).
        """
        return gamma(n + 1.)

    def _real_sph_harm(self, l, m, theta, phi):
        """Compute orthonormalized real (tesseral) spherical harmonics Y_lm.

        Parameters
        ----------
        l : int
            Degree of the spherical harmonics.
        m : int
            Order of the spherical harmonics.
        theta : float or ndarray
            Input zenith angles.
        phi : float or ndarray
            Input azimuth angles.

        Returns
        -------
        Y_lm : float or ndarray
            Real-valued spherical harmonic function at theta, phi.
        """
        if m < 0:
            norm = np.sqrt((2*l + 1.)/(2*np.pi)*self._fact(l + m)/self._fact(l - m))
            return norm * lpmv(-m, l, np.cos(theta)) * np.sin(-m*phi)
        elif m == 0:
            norm = np.sqrt((2*l + 1.)/(4*np.pi))
            return norm * lpmv(0, l, np.cos(theta)) * np.ones_like(phi)
        else:
            norm = np.sqrt((2*l + 1.)/(2*np.pi)*self._fact(l - m)/self._fact(l + m))
            return norm * lpmv(m, l, np.cos(theta)) * np.cos(m*phi)

    def _get_binnedspectra(self, t, theta, phi):
        """Get binned neutrino spectrum at a particular time.

        Parameters
        ----------
        t : float or astropy.Quantity
            Time to evaluate initial and oscillated spectra.
        theta : astropy.Quantity
            Zenith angle of the spectral emission.
        phi : astropy.Quantity
            Azimuth angle of the spectral emission.

        Returns
        -------
        E : dict
            Dictionary of energy bin central values, keyed by neutrino flavor.
        dE : dict
            Dictionary of energy bin widths, keyed by neutrino flavor.
        binspec : dict
            Dictionary of binned model spectra, keyed by neutrino flavor.
        """
        E = {}
        dE = {}
        binspec = {}

        # Convert input time to a time index.
        t = t.to(self.time.unit)
        j = (np.abs(t - self.time)).argmin()

        for flavor in Flavor:
            # Cached data: read out the relevant time and angular rows.
            if self.is_cached:
                # Convert input angles to a HEALPix index.
                k = hp.ang2pix(self.nside, theta.to_value('radian'), phi.to_value('radian'))
                E[flavor] = self.E[flavor][j]
                dE[flavor] = self.dE[flavor][j]
                binspec[flavor] = self.dLdE[flavor][j, :, k]

            # Read the HDF5 input file directly and extract the spectra.
            else:
                # File only contains NU_E, NU_E_BAR, and NU_X.
                if flavor == Flavor.NU_X_BAR:
                    E[flavor] = E[Flavor.NU_X]
                    dE[flavor] = dE[Flavor.NU_X]
                    binspec[flavor] = binspec[Flavor.NU_X]
                    continue

                key = self._flavorkeys[flavor]

                # Energy binning of the model for this flavor, in units of MeV.
                E[flavor] = self._h5file[key]['egroup'][j] * u.MeV
                dE[flavor] = self._h5file[key]['degroup'][j] * u.MeV

                # Storage of differential flux per energy, angle, and time.
                dLdE = np.zeros(len(E[flavor]), dtype=float)

                # Loop over energy bins.
                for ebin in range(len(E[flavor])):
                    dLdE_j = 0
                    # Sum over multipole moments.
                    for l in range(3):
                        for m in range(-l, l + 1):
                            Ylm = self._real_sph_harm(l, m, theta.to_value('radian'), phi.to_value('radian'))
                            dLdE_j += self._h5file[key]['g{}'.format(ebin)]['l={} m={}'.format(l, m)][j] * Ylm
                    dLdE[ebin] = dLdE_j

                factor = 1. if flavor.is_electron else 0.25
                binspec[flavor] = dLdE * factor * self.fluxunit
                binspec[flavor] = binspec[flavor].to('erg/(s*MeV)')

        return E, dE, binspec

    def get_initial_spectra(self, t, E, theta, phi, flavors=Flavor, interpolation='linear'):
        """Get neutrino spectra/luminosity curves before flavor transformation.

        Parameters
        ----------
        t : astropy.Quantity
            Time to evaluate initial spectra.
        E : astropy.Quantity or ndarray of astropy.Quantity
            Energies to evaluate the initial spectra.
        theta : astropy.Quantity
            Zenith angle of the spectral emission.
        phi : astropy.Quantity
            Azimuth angle of the spectral emission.
        flavors: iterable of snewpy.neutrino.Flavor
            Return spectra for these flavors only (default: all)
        interpolation : str
            Scheme to interpolate in spectra ('nearest', 'linear').

        Returns
        -------
        initialspectra : dict
            Dictionary of model spectra, keyed by neutrino flavor.
        """
        initialspectra = {}

        # Extract the binned spectra for the input t, theta, phi:
        _E, _dE, _spec = self._get_binnedspectra(t, theta, phi)

        # Avoid "division by zero" in retrieval of the spectrum.
        E[E == 0] = np.finfo(float).eps * E.unit
        logE = np.log10(E.to_value('MeV'))

        for flavor in flavors:

            # Linear interpolation in flux.
            if interpolation.lower() == 'linear':
                # Pad log(E) array with values where flux is fixed to zero.
                _logE = np.log10(_E[flavor].to_value('MeV'))
                _dlogE = np.diff(_logE)
                _logEbins = np.insert(_logE, 0, np.log10(np.finfo(float).eps * E.unit/u.MeV))
                _logEbins = np.append(_logEbins, _logE[-1] + _dlogE[-1])

                # Pad with values where flux is fixed to zero.
                _dLdE = _spec[flavor].to_value(self.fluxunit)
                _dLdE = np.insert(_dLdE, 0, 0.)
                _dLdE = np.append(_dLdE, 0.)

                initialspectra[flavor] = np.interp(logE, _logEbins, _dLdE) * self.fluxunit

            elif interpolation.lower() == 'nearest':
                _logE = np.log10(_E[flavor].to_value('MeV'))
                _dlogE = np.diff(_logE)[0]
                _logEbins = _logE - _dlogE
                _logEbins = np.concatenate((_logEbins, [_logE[-1] + _dlogE]))
                _Ebins = 10**_logEbins

                idx = np.searchsorted(_Ebins, E) - 1
                select = (idx > 0) & (idx < len(_E[flavor]))

                _dLdE = np.zeros(len(E))
                _dLdE[np.where(select)] = np.asarray([_spec[flavor][i].to_value(self.fluxunit) for i in idx[select]])
                initialspectra[flavor] = _dLdE * self.fluxunit

            else:
                raise ValueError('Unrecognized interpolation type "{}"'.format(interpolation))

        return initialspectra


class Fornax_2021(SupernovaModel):
    def __init__(self, filename, metadata={}):
        """
        Parameters
        ----------
        filename : str
            Absolute or relative path to HDF5 file with model data.
        """

        # Open the requested filename using the model downloader.
        datafile = self.request_file(filename)
        # Set up model metadata.
        self.progenitor_mass = float(filename.split('/')[-1].split('_')[2][:-1]) * u.Msun
        self.metadata = metadata
        # Open HDF5 data file.
        _h5file = h5py.File(datafile, 'r')

        self.time = _h5file['nu0'].attrs['time'] * u.s

        self.luminosity = {}
        self._E = {}
        self._dLdE = {}
        for flavor in Flavor:
            # Convert flavor to key name in the model HDF5 file
            key = {Flavor.NU_E: 'nu0',
                   Flavor.NU_E_BAR: 'nu1',
                   Flavor.NU_X: 'nu2',
                   Flavor.NU_X_BAR: 'nu2'}[flavor]

            self._E[flavor] = np.asarray(_h5file[key]['egroup'])
            self._dLdE[flavor] = {f"g{i}": np.asarray(_h5file[key][f'g{i}']) for i in range(12)}

            # Compute luminosity by integrating over model energy bins.
            dE = np.asarray(_h5file[key]['degroup'])
            n = len(dE[0])
            dLdE = np.zeros((len(self.time), n), dtype=float)
            for i in range(n):
                dLdE[:, i] = self._dLdE[flavor][f"g{i}"]

            # Note factor of 0.25 in nu_x and nu_x_bar.
            factor = 1. if flavor.is_electron else 0.25
            self.luminosity[flavor] = np.sum(dLdE*dE, axis=1) * factor * 1e50 * u.erg/u.s

    def get_initial_spectra(self, t, E, flavors=Flavor, interpolation='linear'):
        """Get neutrino spectra/luminosity curves after oscillation.

        Parameters
        ----------
        t : astropy.Quantity
            Time to evaluate initial spectra.
        E : astropy.Quantity or ndarray of astropy.Quantity
            Energies to evaluate the initial spectra.
        flavors: iterable of snewpy.neutrino.Flavor
            Return spectra for these flavors only (default: all)
        interpolation : str
            Scheme to interpolate in spectra ('nearest', 'linear').

        Returns
        -------
        initialspectra : dict
            Dictionary of model spectra, keyed by neutrino flavor.
        """
        initialspectra = {}

        # Avoid "division by zero" in retrieval of the spectrum.
        E[E == 0] = np.finfo(float).eps * E.unit
        logE = np.log10(E.to_value('MeV'))

        # Make sure the input time uses the same units as the model time grid.
        # Convert input time to a time index.
        t = u.Quantity(t.to(self.time.unit), ndmin=1)
        j = np.array(list(np.abs(_t - self.time).argmin() for _t in t))

        for flavor in flavors:
            # Energy bin centers (in MeV)
            _E = self._E[flavor][j]
            _logE = np.log10(_E)
            _dlogE = np.diff(_logE)

            # Model flavors (internally) are nu_e, nu_e_bar, and nu_x, which stands
            # for nu_mu(_bar) and nu_tau(_bar), making the flux 4x higher than nu_e and nu_e_bar.
            factor = 1. if flavor.is_electron else 0.25

            # Linear interpolation in flux.
            if interpolation.lower() == 'linear':
                # Pad log(E) array with values where flux is fixed to zero.
                _logEbins = np.insert(_logE, 0, np.log10(np.finfo(float).eps * E.unit/u.MeV), axis=1)
                _logEbins = np.append(_logEbins, np.expand_dims(_logE[:,-1] + _dlogE[:,-1], 1), axis=1)

                # Luminosity spectrum _dLdE is in units of 1e50 erg/s/MeV.
                # Pad with values where flux is fixed to zero, then divide by E to get number luminosity
                _dNLdE = np.asarray([np.zeros(j.shape)] + [self._dLdE[flavor]['g{}'.format(i)][j] for i in range(12)] + [np.zeros(j.shape)]).T
                interp_values = np.array([np.interp(logE, __logEbins, __dNLdE)
                                          for __logEbins, __dNLdE in zip(_logEbins, _dNLdE)])
                initialspectra[flavor] = (interp_values / E * factor * 1e50 * u.erg/u.s/u.MeV).to('1 / (erg s)')

            elif interpolation.lower() == 'nearest':
                # Find edges of energy bins and identify which energy bin (each entry of) E falls into
                _logEbinEdges = _logE - _dlogE[0,0] / 2
                _logEbinEdges = np.append(_logEbinEdges, np.expand_dims(_logE[:,-1] + _dlogE[:,-1]/2, 1), axis=1)
                _EbinEdges = 10**_logEbinEdges
                idx = np.array([np.searchsorted(edges, E) - 1 for edges in _EbinEdges])
                select = np.array([(_idx > 0) & (_idx < len(__E)) for _idx, __E in zip(idx, _E)])

                # Divide luminosity spectrum by energy at bin center to get number luminosity spectrum
                _dNLdE = np.zeros([len(j), len(np.atleast_1d(E))])
                for i in range(len(j)):
                    _dNLdE[i][np.where(select[i])] = np.asarray([self._dLdE[flavor]['g{}'.format(ebin_idx)][j[i]] / _E[i][ebin_idx]
                                                                 for ebin_idx in idx[i][select[i]]])
                initialspectra[flavor] = ((_dNLdE << 1/u.MeV) * factor * 1e50 * u.erg/u.s/u.MeV).to('1 / (erg s)')

            else:
                raise ValueError('Unrecognized interpolation type "{}"'.format(interpolation))

        return initialspectra


class Fornax_2022(Fornax_2021):
    def __init__(self, filename, metadata={}):
        """
        Parameters
        ----------
        filename : str
            Absolute or relative path to HDF5 file with model data.
        """
        # Open the requested filename using the model downloader.
        datafile = self.request_file(filename)
        # Set up model metadata.
        self.progenitor = os.path.splitext(os.path.basename(filename))[0].split('_')[2]
        self.progenitor_mass = float(self.progenitor[:-3])*u.Msun if self.progenitor.endswith('bh') else float(self.progenitor)*u.Msun

        self.metadata = metadata

        # Open HDF5 data file.
        _h5file = h5py.File(datafile, 'r')

        self.metadata['PNS mass'] = _h5file.attrs['Mpns'] * u.Msun
        self.time = _h5file['nu0'].attrs['time'] * u.s

        self.luminosity = {}
        self._E = {}
        self._dLdE = {}
        for flavor in Flavor:
            # Convert flavor to key name in the model HDF5 file
            key = {Flavor.NU_E: 'nu0',
                   Flavor.NU_E_BAR: 'nu1',
                   Flavor.NU_X: 'nu2',
                   Flavor.NU_X_BAR: 'nu2'}[flavor]

            self._E[flavor] = np.asarray(_h5file[key]['egroup'])
            self._dLdE[flavor] = {f"g{i}": np.asarray(_h5file[key][f'g{i}']) for i in range(12)}

            # Compute luminosity by integrating over model energy bins.
            dE = np.asarray(_h5file[key]['degroup'])
            n = len(dE[0])
            dLdE = np.zeros((len(self.time), n), dtype=float)
            for i in range(n):
                dLdE[:, i] = self._dLdE[flavor][f"g{i}"]

            # Note factor of 0.25 in nu_x and nu_x_bar.
            factor = 1. if flavor.is_electron else 0.25
            self.luminosity[flavor] = np.sum(dLdE*dE, axis=1) * factor * 1e50 * u.erg/u.s


class Mori_2023(PinchedModel):
    def __init__(self, filename, metadata={}):
        """
        Parameters
        ----------
        filename : str
            Absolute or relative path to file prefix.
        """
        # Open the requested filename using the model downloader.
        datafile = self.request_file(filename)

        self.metadata = metadata

        # Read ASCII data.
        simtab = Table.read(datafile, format='ascii')

        # Remove the first table row, which appears to have zero input.
        simtab = simtab[simtab['1:t_sim[s]'] > 0]

        # Get grid of model times.
        simtab['TIME'] = simtab['2:t_pb[s]'] << u.s
        for j, (f, fkey) in enumerate(zip([Flavor.NU_E, Flavor.NU_E_BAR, Flavor.NU_X], 'ebx')):
            simtab[f'L_{f.name}'] = simtab[f'{6+j}:Le{fkey}[e/s]'] << u.erg / u.s
            # Compute the pinch parameter from E_rms and E_avg
            # <E^2> / <E>^2 = (2+a)/(1+a), where
            # E_rms^2 = <E^2> - <E>^2.
            Eavg = simtab[f'{9+j}:Em{fkey}[MeV]']
            Erms = simtab[f'{12+j}:Er{fkey}[MeV]']
            E2 = Erms**2 + Eavg**2
            x = E2 / Eavg**2
            alpha = (2-x) / (x-1)

            simtab[f'E_{f.name}'] = Eavg << u.MeV
            simtab[f'E2_{f.name}'] = E2 << u.MeV**2
            simtab[f'ALPHA_{f.name}'] = alpha

#            simtab[f'E_{f.name}'] = simtab[f'{9+j}:Em{fkey}[MeV]'] << u.MeV
#            Erms = simtab[f'{12+j}:Er{fkey}[MeV]'] * u.MeV
#
#            # Compute the pinch parameter from E_rms and E_avg
#            simtab[f'E2_{f.name}'] = Erms**2 + simtab[f'E_{f.name}']**2
#            x = simtab[f'E2_{f.name}'] / simtab[f'E_{f.name}']**2
#            simtab[f'ALPHA_{f.name}'] = (2-x) / (x-1)

        self.filename = os.path.basename(filename)

        super().__init__(simtab, metadata)

<<<<<<< HEAD
class Fischer_2020(PinchedModel):
=======

class Bugli_2021(PinchedModel):
    """Model based on `Buggli (2021) <https://arxiv.org/abs/2105.00665>`_.
    """

>>>>>>> 580187a7
    def __init__(self, filename, metadata={}):
        """
        Parameters
        ----------
        filename : str
<<<<<<< HEAD
            Absolute or relative path to file
        """
        # Open the requested filename using the model downloader.
        datafile = self.request_file(filename)
        self.metadata = metadata

        # Open the requested filename using the model downloader.
        # datafile = _model_downloader.get_model_data(self.__class__.__name__, filename)
        # self.filename = os.path.basename(filename)

        simtab = Table()

        tf = tarfile.open(datafile)

        # Open luminosity file
        with tf.extractfile("luminosity.dat") as Lfile:
            Ldata = np.genfromtxt(Lfile,skip_header=2)

            simtab['TIME'] = Ldata[:,0]

            simtab['L_NU_E'] = Ldata[:,1]
            simtab['L_NU_E_BAR'] = Ldata[:,2]
            simtab['L_NU_X'] = Ldata[:,3]
            simtab['L_NU_X_BAR'] = Ldata[:,4]

            Lfile.close()

        # Open mean energy file
        with tf.extractfile("menergy.dat") as Efile:
            Edata = np.genfromtxt(Efile,skip_header=2)

            simtab['E_NU_E'] = Edata[:,1] << u.MeV
            simtab['E_NU_E_BAR'] = Edata[:,2] << u.MeV
            simtab['E_NU_X'] = Edata[:,3] << u.MeV
            simtab['E_NU_X_BAR'] = Edata[:,4] << u.MeV

            Efile.close()

        # Open rms energy file
        with tf.extractfile("rmsenergy.dat") as RMSEfile:
            RMSEdata = np.genfromtxt(RMSEfile,skip_header=2)

            simtab['RMS_NU_E'] = RMSEdata[:,1] << u.MeV
            simtab['RMS_NU_E_BAR'] = RMSEdata[:,2] << u.MeV
            simtab['RMS_NU_X'] = RMSEdata[:,3] << u.MeV
            simtab['RMS_NU_X_BAR'] = RMSEdata[:,4] << u.MeV

            RMSEfile.close()

        simtab['ALPHA_NU_E'] = (2.0 * simtab['E_NU_E'] ** 2 - simtab['RMS_NU_E'] ** 2) / \
            (simtab['RMS_NU_E'] ** 2 - simtab['E_NU_E'] ** 2)
        simtab['ALPHA_NU_E_BAR'] = (2.0 * simtab['E_NU_E_BAR'] ** 2 - simtab['RMS_NU_E_BAR']
                                    ** 2) / (simtab['RMS_NU_E_BAR'] ** 2 - simtab['E_NU_E_BAR'] ** 2)
        simtab['ALPHA_NU_X'] = (2.0 * simtab['E_NU_X'] ** 2 - simtab['RMS_NU_X'] ** 2) / \
            (simtab['RMS_NU_X'] ** 2 - simtab['E_NU_X'] ** 2)
        simtab['ALPHA_NU_X_BAR'] = (2.0 * simtab['E_NU_X_BAR'] ** 2 - simtab['RMS_NU_X_BAR'] ** 2) / \
            (simtab['RMS_NU_X_BAR'] ** 2 - simtab['E_NU_X_BAR'] ** 2)

        tf.close()
=======
            Absolute or relative path to FITS file with model data.
        """

        datafile = self.request_file(filename)
        simtab = Table.read(datafile,
                            names=['TIME', 'L_NU_E', 'L_NU_E_BAR', 'L_NU_X',
                                    'E_NU_E', 'E_NU_E_BAR', 'E_NU_X',
                                    'RMS_NU_E', 'RMS_NU_E_BAR', 'RMS_NU_X'],
                            format='ascii')

        simtab['ALPHA_NU_E'] = (2.0*simtab['E_NU_E']**2 - simtab['RMS_NU_E']**2) / \
            (simtab['RMS_NU_E']**2 - simtab['E_NU_E']**2)
        simtab['ALPHA_NU_E_BAR'] = (2.0*simtab['E_NU_E_BAR']**2 - simtab['RMS_NU_E_BAR']**2) / \
            (simtab['RMS_NU_E_BAR']**2 - simtab['E_NU_E_BAR']**2)
        simtab['ALPHA_NU_X'] = (2.0*simtab['E_NU_X']**2 - simtab['RMS_NU_X']**2) / \
            (simtab['RMS_NU_X']**2 - simtab['E_NU_X']**2)

        self.filename = os.path.basename(filename)
>>>>>>> 580187a7

        super().__init__(simtab, metadata)<|MERGE_RESOLUTION|>--- conflicted
+++ resolved
@@ -863,81 +863,16 @@
 
         super().__init__(simtab, metadata)
 
-<<<<<<< HEAD
-class Fischer_2020(PinchedModel):
-=======
 
 class Bugli_2021(PinchedModel):
     """Model based on `Buggli (2021) <https://arxiv.org/abs/2105.00665>`_.
     """
 
->>>>>>> 580187a7
     def __init__(self, filename, metadata={}):
         """
         Parameters
         ----------
         filename : str
-<<<<<<< HEAD
-            Absolute or relative path to file
-        """
-        # Open the requested filename using the model downloader.
-        datafile = self.request_file(filename)
-        self.metadata = metadata
-
-        # Open the requested filename using the model downloader.
-        # datafile = _model_downloader.get_model_data(self.__class__.__name__, filename)
-        # self.filename = os.path.basename(filename)
-
-        simtab = Table()
-
-        tf = tarfile.open(datafile)
-
-        # Open luminosity file
-        with tf.extractfile("luminosity.dat") as Lfile:
-            Ldata = np.genfromtxt(Lfile,skip_header=2)
-
-            simtab['TIME'] = Ldata[:,0]
-
-            simtab['L_NU_E'] = Ldata[:,1]
-            simtab['L_NU_E_BAR'] = Ldata[:,2]
-            simtab['L_NU_X'] = Ldata[:,3]
-            simtab['L_NU_X_BAR'] = Ldata[:,4]
-
-            Lfile.close()
-
-        # Open mean energy file
-        with tf.extractfile("menergy.dat") as Efile:
-            Edata = np.genfromtxt(Efile,skip_header=2)
-
-            simtab['E_NU_E'] = Edata[:,1] << u.MeV
-            simtab['E_NU_E_BAR'] = Edata[:,2] << u.MeV
-            simtab['E_NU_X'] = Edata[:,3] << u.MeV
-            simtab['E_NU_X_BAR'] = Edata[:,4] << u.MeV
-
-            Efile.close()
-
-        # Open rms energy file
-        with tf.extractfile("rmsenergy.dat") as RMSEfile:
-            RMSEdata = np.genfromtxt(RMSEfile,skip_header=2)
-
-            simtab['RMS_NU_E'] = RMSEdata[:,1] << u.MeV
-            simtab['RMS_NU_E_BAR'] = RMSEdata[:,2] << u.MeV
-            simtab['RMS_NU_X'] = RMSEdata[:,3] << u.MeV
-            simtab['RMS_NU_X_BAR'] = RMSEdata[:,4] << u.MeV
-
-            RMSEfile.close()
-
-        simtab['ALPHA_NU_E'] = (2.0 * simtab['E_NU_E'] ** 2 - simtab['RMS_NU_E'] ** 2) / \
-            (simtab['RMS_NU_E'] ** 2 - simtab['E_NU_E'] ** 2)
-        simtab['ALPHA_NU_E_BAR'] = (2.0 * simtab['E_NU_E_BAR'] ** 2 - simtab['RMS_NU_E_BAR']
-                                    ** 2) / (simtab['RMS_NU_E_BAR'] ** 2 - simtab['E_NU_E_BAR'] ** 2)
-        simtab['ALPHA_NU_X'] = (2.0 * simtab['E_NU_X'] ** 2 - simtab['RMS_NU_X'] ** 2) / \
-            (simtab['RMS_NU_X'] ** 2 - simtab['E_NU_X'] ** 2)
-        simtab['ALPHA_NU_X_BAR'] = (2.0 * simtab['E_NU_X_BAR'] ** 2 - simtab['RMS_NU_X_BAR'] ** 2) / \
-            (simtab['RMS_NU_X_BAR'] ** 2 - simtab['E_NU_X_BAR'] ** 2)
-
-        tf.close()
-=======
             Absolute or relative path to FITS file with model data.
         """
 
@@ -956,6 +891,74 @@
             (simtab['RMS_NU_X']**2 - simtab['E_NU_X']**2)
 
         self.filename = os.path.basename(filename)
->>>>>>> 580187a7
+
+        super().__init__(simtab, metadata)
+
+
+class Fischer_2020(PinchedModel):
+    def __init__(self, filename, metadata={}):
+        """
+        Parameters
+        ----------
+        filename : str
+            Absolute or relative path to file
+        """
+        # Open the requested filename using the model downloader.
+        datafile = self.request_file(filename)
+        self.metadata = metadata
+
+        # Open the requested filename using the model downloader.
+        # datafile = _model_downloader.get_model_data(self.__class__.__name__, filename)
+        # self.filename = os.path.basename(filename)
+
+        simtab = Table()
+
+        tf = tarfile.open(datafile)
+
+        # Open luminosity file
+        with tf.extractfile("luminosity.dat") as Lfile:
+             Ldata = np.genfromtxt(Lfile, skip_header=2)
+
+             simtab['TIME'] = Ldata[:, 0]
+
+             simtab['L_NU_E'] = Ldata[:, 1]
+             simtab['L_NU_E_BAR'] = Ldata[:, 2]
+             simtab['L_NU_X'] = Ldata[:, 3]
+             simtab['L_NU_X_BAR'] = Ldata[:, 4]
+
+             Lfile.close()
+
+        # Open mean energy file
+        with tf.extractfile("menergy.dat") as Efile:
+            Edata = np.genfromtxt(Efile, skip_header=2)
+
+            simtab['E_NU_E'] = Edata[:, 1] << u.MeV
+            simtab['E_NU_E_BAR'] = Edata[:, 2] << u.MeV
+            simtab['E_NU_X'] = Edata[:, 3] << u.MeV
+            simtab['E_NU_X_BAR'] = Edata[:, 4] << u.MeV
+
+            Efile.close()
+
+        # Open rms energy file
+        with tf.extractfile("rmsenergy.dat") as RMSEfile:
+            RMSEdata = np.genfromtxt(RMSEfile, skip_header=2)
+
+            simtab['RMS_NU_E'] = RMSEdata[:, 1] << u.MeV
+            simtab['RMS_NU_E_BAR'] = RMSEdata[:, 2] << u.MeV
+            simtab['RMS_NU_X'] = RMSEdata[:, 3] << u.MeV
+            simtab['RMS_NU_X_BAR'] = RMSEdata[:, 4] << u.MeV
+
+            RMSEfile.close()
+
+        simtab['ALPHA_NU_E'] = (2.0 * simtab['E_NU_E'] ** 2 - simtab['RMS_NU_E'] ** 2) / \
+            (simtab['RMS_NU_E'] ** 2 - simtab['E_NU_E'] ** 2)
+        simtab['ALPHA_NU_E_BAR'] = (2.0 * simtab['E_NU_E_BAR'] ** 2 - simtab['RMS_NU_E_BAR'] ** 2) / \
+            (simtab['RMS_NU_E_BAR'] ** 2 - simtab['E_NU_E_BAR'] ** 2)
+        simtab['ALPHA_NU_X'] = (2.0 * simtab['E_NU_X'] ** 2 - simtab['RMS_NU_X'] ** 2) / \
+            (simtab['RMS_NU_X'] ** 2 - simtab['E_NU_X'] ** 2)
+        simtab['ALPHA_NU_X_BAR'] = (2.0 * simtab['E_NU_X_BAR'] ** 2 - simtab['RMS_NU_X_BAR'] ** 2) / \
+            (simtab['RMS_NU_X_BAR'] ** 2 - simtab['E_NU_X_BAR'] ** 2)
+
+        tf.close()
 
         super().__init__(simtab, metadata)