"""
The module ``snewpy.snowglobes_interface`` contains a low-level Python interface for SNOwGLoBES v1.2.

The class: class: `SNOwGLoBES` manages the input and output files of the SNOwGLoBES application,
and allows running the simulation for one or several setups::

    from snewpy.snowglobes_interface import SNOwGLoBES
    sng = SNOwGLoBES()

The method :meth:`SNOwGLoBES.run` performs the simulation for one or more flux files,
and returns the resulting tables as a list containing a `pandas.DataFrame`_ for each input file::

    flux_files = ['fluxes/fluence_timeBin1.dat', 'fluxes/fluence_timeBin2.dat']
    result = sng.run(flux_files, detector='icecube')

    # get results, summed over all energies and all channels:
    Ntotal_0 = results[0].smeared.weighted.sum().sum()
    Ntotal_1 = results[1].smeared.weighted.sum().sum()

    # get only sum of ibd channel
    Nibd_1 = results[1].smeared.weighted.ibd.sum()

Reading the detector and configurations, used by SNOwGLoBES::

    sng.detectors  # a table of detectors known to SNOwGLoBES
    sng.channels  # a dictionary: list of channels for each detector
    sng.efficiencies  # channel detection efficiencies for each detector

.. _pandas.DataFrame: https://pandas.pydata.org/pandas-docs/stable/reference/api/pandas.DataFrame.html

Reference:

.. autoclass:: SNOwGLoBES
   :members:

"""
from pathlib import Path
import jinja2
import pandas as pd
import numpy as np
import os

import logging
logger = logging.getLogger(__name__)

from dataclasses import dataclass
from concurrent.futures import ThreadPoolExecutor
import threading
import subprocess
from tqdm.auto import tqdm

def guess_material(detector):
    if detector.startswith('wc') or detector.startswith('ice'):
        mat = 'water'
    elif detector.startswith('d2O'):
        mat = 'heavywater'
    elif detector.startswith('ar'):
        mat = 'argon'
    elif detector.startswith('nova'):
        mat = 'nova_soup'
    elif detector.startswith('halo'):
        mat = 'lead'
    elif detector.startswith('scint'):
        mat = 'scint'
    else: 
        raise ValueError(f'Please provide material for {detector}')
    return mat

class SNOwGLoBES:
    def __init__(self, base_dir:Path='', detector_effects = True):
        """ SNOwGLoBES interface 

        Parameters
        ----------
        base_dir: Path or None
            Path to the SNOwGLoBES installation.
            If empty, try to get it from $SNOWGLOBES environment var
        detector_effects: bool
            Account for smearing effects and efficiencies (default: True)


        On construction SNOwGLoBES will read: 

        * detectors from `<base_dir>/detector_configurations.dat`,
        * channels  from `<base_dir>/channels/channel_*.dat`
        * efficiencies from `<base_dir>/effic/effic_*.dat`

        After that use :meth:`SNOwGLoBES.run` method to run the simulation for specific detector and flux file.
        """
        if not base_dir:
            base_dir = os.environ['SNOWGLOBES']
        self.base_dir = Path(base_dir)
        self._load_detectors(self.base_dir/'detector_configurations.dat')
        self._load_channels(self.base_dir/'channels')
        if detector_effects:
            self._load_efficiencies(self.base_dir/'effic')
            self._load_smearing(self.base_dir/'smear')
        else:
            self.efficiencies = None
            self.smearings = None

        env = jinja2.Environment(loader=jinja2.PackageLoader('snewpy'), enable_async=True)
        if detector_effects:
            self.template = env.get_template('supernova.glb')
        else:
            self.template = None

    def _load_detectors(self, path:Path):
        df = pd.read_table(path,names=['name','mass','factor'], delim_whitespace=True, comment='#')
        df['tgt_mass']=df.mass*df.factor
        self.detectors=df.set_index('name').T
        logger.info(f'read masses for detectors {list(self.detectors)}')
        logger.debug(f'detectors: {self.detectors}')
       
    def _load_channels(self, chan_dir):

        def _read_binning(fname):
            with open(fname) as f:
                l = f.readline().strip()
                if not l.startswith('%'):
                    l = '% 200 0.0005 0.100 200 0.0005 0.100'
                tokens = l.split(' ')[1:]
                return dict(zip(['nsamples','smin','smax','nbins','emin','emax'],tokens))

        self.channels = {}
        self.binning = {}
        all_channels = []
        for f in chan_dir.glob('channels_*.dat'):
            material = f.stem[len('channels_'):]
            df = pd.read_table(f,delim_whitespace=True, index_col=1, comment='%', names=['name','n','parity','flavor','weight'])
            self.channels[material] = df
            self.binning[material] = _read_binning(f)
        self.materials = list(self.channels.keys())
        self.chan_dir = chan_dir
        logger.info(f'read channels for  materials: {self.materials}')
        logger.debug(f'channels: {self.channels}')
        
    def _load_efficiencies(self, path):
        result = {}
        for detector in self.detectors:
            res_det = {}
            for file in path.glob(f'effic_*_{detector}.dat'):
                channel =  file.stem[len('effic_'):-len(detector)-1]
                logger.debug(f'Reading file ({detector},{channel}): {file}')
                with open(file) as f:
                    res_det[channel]= f.read()
            result[detector]=res_det
        self.efficiencies = result 
        logger.info(f'read efficiencies for materials: {list(self.efficiencies.keys())}')
        logger.debug(f'efficiencies: {self.efficiencies}')

    def _load_smearing(self, path):
        result = {}
        for detector in self.detectors:
            res_det = {}
            for file in path.glob(f'smear*_{detector}.dat'):
                channel =  file.stem[len('smear_'):-len(detector)-1]
                res_det[channel]= file
            result[detector]=res_det
        self.smearings = result 
        logger.info(f'read efficiencies for materials: {list(self.efficiencies.keys())}')
        logger.debug(f'efficiencies: {self.efficiencies}')

       
    def run(self, flux_files, detector:str, material:str=None, detector_effects:bool=True):
        """ Run the SNOwGLoBES simulation for given configuration,
        collect the resulting data and return it in `pandas.DataFrame`

        Parameters
        -----------
        flux_files: list(str) or str
            An iterable of flux table filenames to process, or a single filename
        detector: str
            Detector name, known to SNOwGLoBES
        material: str or None
            Material name, known to SNOwGLoBES. If None, we'll try to guess it
        detector_effects: bool
            Account for smearing effects and efficiencies (default: True)

        Returns
        --------
        list(pd.DataFrame or Exception)
            List with the data table for each flux_file, keeping the order.
            Each table containing Energy (GeV) as index values, 
            and number of events for each energy bin, for all interaction channels.
            Columns are hierarchical: (is_weighted, is_smeared, channel),
            so one can easily access the desired final table. 
            If run failed with exception, this exception will be returned (not raised).

        Raises
        ------
        ValueError
            if material or detector value is invalid
        RuntimeError
            if SNOwGLoBES run has failed

        """
        if not  detector in self.detectors:
            raise ValueError(f'Detector "{detector}" is not in {list(self.detectors)}')
        if material is None:
            material = guess_material(detector)
        if not material in self.materials:
            raise ValueError(f'Material "{material}" is not in {self.materials}')
        if detector_effects:
            if not self.efficiencies[detector]:
                logger.warning(f'Missing efficiencies for detector={detector}! Results will assume 100% efficiency')
            if not self.smearings[detector]:
                logger.warning(f'Missing smearing for detector={detector}! Results will not be smeared')
        if isinstance(flux_files,str):
            flux_files = [flux_files]
        
        with tqdm(total=len(flux_files), leave=False, desc='Flux files') as progressbar:
            def do_run(file):
                result =  Runner(self,Path(file),detector,material,detector_effects).run()
                progressbar.update()
                return result

            self.lock = threading.Lock() #global lock, ensuring that snowglobes files aren't mixed!
            with ThreadPoolExecutor() as executor:
                result = executor.map(do_run, flux_files)
                return list(result)

@dataclass
class Runner:
    sng: SNOwGLoBES
    flux_file: Path
    detector: str
    material: str
    detector_effects: bool
    
    def __post_init__(self):
        self.channels=self.sng.channels[self.material]
<<<<<<< HEAD
=======
        self.binning=self.sng.binning[self.material]
        self.efficiency=self.sng.efficiencies[self.detector]
        self.smearing=self.sng.smearings[self.detector]
>>>>>>> f9e7556d
        self.det_config=self.sng.detectors[self.detector]
        self.base_dir=self.sng.base_dir
        self.out_dir=self.base_dir/'out'
        if self.detector_effects:
            self.efficiency=self.sng.efficiencies[self.detector]
            self.smearing=self.sng.smearings[self.detector]
        else:
            self.efficiency=None
            self.smearing=None
            
    def _generate_globes_config(self):
        cfg =  self.sng.template.render(flux_file=self.flux_file.resolve(),
                                    detector=self.detector,
                                    target_mass=self.det_config.tgt_mass,
                                    smearing=self.smearing,
                                    xsec_dir =self.base_dir/'xscns',
                                    channels =list(self.channels.itertuples()),
                                    efficiency =self.efficiency,
                                    **self.binning
                                    )
        return cfg

    def _parse_output(self, output):
        data = {}
        for l in output:
            #read the generated files from output
            if l.endswith('weighted.dat'):
                channum, fname = l.split()
                fname = self.base_dir/fname
                #load the data from file
                try:
                    E,N = np.loadtxt(fname, comments=['--','Total'], unpack=True)
                    channel=self.channels.loc[int(channum)]
                    smeared= 'smeared'  if '_smeared' in fname.stem else 'unsmeared'
                    data[(channel['name'],smeared,'unweighted')] = N
                    data[(channel['name'],smeared,'weighted')] = N*channel['weight']
                except ValueError:
                    logger.error(f'Failed reading data from file {fname}')
                finally:
                    fname.unlink() #cleanup file
        #collect everything to pandas DataFrame
        df = pd.DataFrame(data, index = E)
        df.index.rename('E', inplace=True)
        df.columns.rename(['channel','is_smeared','is_weighted'], inplace=True)
        return df.reorder_levels([2,1,0], axis='columns')

    def _compute_rates(self):
        flux_file = self.flux_file.resolve()
        fluxes = np.loadtxt(flux_file)
        TargetMass = self.det_config.tgt_mass
        infos = []
        for chan_num,channel in enumerate(self.channels.itertuples()):
            xsec_path = f"xscns/xs_{channel.name}.dat"
            xsec = np.loadtxt(self.base_dir/xsec_path)
            flavor_index = 0 if 'e' in channel.flavor else (1 if 'm' in channel.flavor else 2)
            flavor = flavor_index + (3 if channel.parity == '-' else 0)
            flux = fluxes[:, (0,1+flavor)]
            energies = np.linspace(7.49e-4, 9.975e-2, 200) # Use the same energy grid as SNOwGLoBES
            binsize = energies[1] - energies[0]
            # Cross-section in 10^-38 cm^2
            xsecs = np.interp(np.log(energies)/np.log(10), xsec[:, 0], xsec[:, 1+flavor], left=0, right=0) * energies
            # Fluence (flux integrated over time bin) in cm^-2 (must be divided by 0.2 MeV to compensate the multiplication in generate_time_series)
            fluxs = np.interp(energies, flux[:, 0], flux[:, 1], left=0, right=0)/2e-4
            # Rate: [cross-section in 10^-38 cm^2] x 10^-38 x [fluence in cm^-2] x [target mass in kton] x [Dalton per kton] x [energy bin size in GeV]
            # [target mass in kton] x [Dalton per kton] = number of reference targets in experiment
            rates = xsecs * 1e-38 * fluxs * float(TargetMass) * 1./1.661e-33 * binsize
            # Save to file
            outname = f"{flux_file}_{channel.name}_events_unsmeared_unweighted.dat"
            outfile = self.base_dir/outname
            np.savetxt(outfile, np.column_stack((energies,rates)))
            infos.append(f"{chan_num} {outname}")
        return infos

    def run(self):
        """if not perfect detector: write configuration file and run snowglobes
           if perfect detector: compute rates directly"""
        chan_file = self.sng.chan_dir/f'channels_{self.material}.dat'
        out_info = None
        if self.detector_effects:
            cfg = self._generate_globes_config()
            #this section is exclusive to one process at a time, 
            # because snowglobes must  read the "$SNOGLOBES/supernova.glb" file
            with self.sng.lock:
                #write configuration file:
                with open(self.base_dir/'supernova.glb','w') as f:
                    f.write(cfg)
                #run the snowglobes process:
                p = subprocess.run(['bin/supernova', self.flux_file.stem, str(chan_file), self.detector],
                    capture_output=True,
                    cwd=self.base_dir)
            #process the output
            stdout = p.stdout.decode('utf_8')
            stderr = p.stderr.decode('utf_8')
            if(stderr):
                logger.error('Run errors: \n'+stderr)
            if(p.returncode):
                raise RuntimeError('SNOwGLoBES run failed:\n'+stderr)
            else:
                out_info = stdout.split('\n')
        else:
            out_info = self._compute_rates() 
        tables = self._parse_output(out_info)
        return tables<|MERGE_RESOLUTION|>--- conflicted
+++ resolved
@@ -230,12 +230,7 @@
     
     def __post_init__(self):
         self.channels=self.sng.channels[self.material]
-<<<<<<< HEAD
-=======
         self.binning=self.sng.binning[self.material]
-        self.efficiency=self.sng.efficiencies[self.detector]
-        self.smearing=self.sng.smearings[self.detector]
->>>>>>> f9e7556d
         self.det_config=self.sng.detectors[self.detector]
         self.base_dir=self.sng.base_dir
         self.out_dir=self.base_dir/'out'
