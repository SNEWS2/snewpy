--- conflicted
+++ resolved
@@ -7,12 +7,9 @@
 from typing import Optional
 import numpy as np
 from collections.abc import Mapping
-<<<<<<< HEAD
-from .flavor import ThreeFlavor, FourFlavor
-from .flavor import TwoFlavor as Flavor
-=======
+
 from .flavor import ThreeFlavor as Flavor
->>>>>>> 05965c2e
+
 
 class MassHierarchy(IntEnum):
     """Neutrino mass ordering: ``NORMAL`` or ``INVERTED``."""
