<<<<<<< HEAD
#!/usr/bin/env python

import numpy as np
import os
from astropy.io import ascii
from snewpy import snowglobes

home_directory = os.getcwd()
SNOwGLoBES_path = "/path/to/snowglobes/"  # directory where SNOwGLoBES is located
SNEWPY_models_base = "/path/to/snewpy/models/"  # directory containing model input files

d = 10  # distance of supernova in kpc

dets = ["wc100kt30prct","ar40kt","halo1","halo2","scint20kt","novaFD","icecube"]
ref_mass = {"wc100kt30prct":100,"ar40kt":40,"halo1":0.079,"halo2":1,"scint20kt":20,"novaFD":14,"icecube":51600,"km3net":69366*3}

models = {}
models['s11.2'] = {'type':'Bollig_2016','file_name':'s11.2c'}
models['s27.0'] = {'type':'Bollig_2016','file_name':'s27.0c'}
models['s40'] = {'type':'OConnor_2015','file_name':'M1_neutrinos.dat'}

transformations = ['AdiabaticMSW_NMO','AdiabaticMSW_IMO']

total_events = {}

have_data_saved = False
if (have_data_saved is False):
    #Running the modules
    for model in models:
        total_events[model] = {}
        for transformation in transformations:
            total_events[model][transformation] = {}
            file_name = models[model]['file_name']
            modeltype = models[model]['type']
            outfile = modeltype+"_"+model+"_summed_"+transformation
            model_dir = SNEWPY_models_base+"/"+modeltype+"/"

            tarredfile = snowglobes.generate_fluence(model_dir + file_name, modeltype, transformation, d, outfile)
            for det in dets:
                snowglobes.simulate(SNOwGLoBES_path, tarredfile, detector_input=det)
                tables = snowglobes.collate(SNOwGLoBES_path, tarredfile, detector_input=det, skip_plots=True, return_tables=True)

                #for our table, interesting number is the smeared total number of events
                key = "Collated_"+outfile+"_"+det+"_events_smeared_weighted.dat"
                total_events[model][transformation][det+"smeared"]=0
                for j in range(1,len(tables[key]['header'].split())):
                    total_events[model][transformation][det+"smeared"] += sum(tables[key]['data'][j])

                key = "Collated_"+outfile+"_"+det+"_events_unsmeared_weighted.dat"
                total_events[model][transformation][det+"unsmeared"]=0
                for j in range(1,len(tables[key]['header'].split())):
                    total_events[model][transformation][det+"unsmeared"] += sum(tables[key]['data'][j])

    os.chdir(home_directory)
    np.save("SNEWS2.0_whitepaper_table_data.npy",total_events)
else:
    total_events = np.load("SNEWS2.0_whitepaper_table_data.npy",allow_pickle=True).tolist()
 

    
#Now lets make the table:
def round_to_2(x):
    if x==0: 
        return 0
    else:
        return round(x, -int(np.floor(np.log10(np.abs(x))))+1)

det_maps = {"Super-K":"wc100kt30prct","Hyper-K":"wc100kt30prct","IceCube":"icecube","LVD":"scint20kt",
            "KamLAND":"scint20kt","Borexino":"scint20kt","JUNO":"scint20kt","SNO+":"scint20kt","NO{$\\nu$}A":"novaFD",
            "HALO":"halo1","HALO-1kT":"halo2","DUNE":"ar40kt","MicroBooNe":"ar40kt","SBND":"ar40kt","Baksan":"scint20kt"}
    
data = {}
data['Experiment'] = ['Super-K','Hyper-K','IceCube','LVD','KamLAND','Borexino',
                       'JUNO','SNO+','NO{$\\nu$}A','Baksan','HALO','HALO-1kT','DUNE','MicroBooNe','SBND']

data['Type'] = ["H$_2$O/$\\bar{\\nu}_e$","H$_2$O/$\\bar{\\nu}_e$","String/$\\bar{\\nu}_e$",
                'C$_n$H$_{2n}$/$\\bar{\\nu}_e$','C$_n$H$_{2n}$/$\\bar{\\nu}_e$',
                'C$_n$H$_{2n}$/$\\bar{\\nu}_e$','C$_n$H$_{2n}$/$\\bar{\\nu}_e$',
                'C$_n$H$_{2n}$/$\\bar{\\nu}_e$','C$_n$H$_{2n}$/$\\bar{\\nu}_e$','C$_n$H$_{2n}$/$\\bar{\\nu}_e$',
                "Lead/$\\nu_e$","Lead/$\\nu_e$","Ar/$\\nu_e$","Ar/$\\nu_e$","Ar/$\\nu_e$"]
data['Mass [kt]'] = [32,220,51600,1,1,0.278,20,0.78,14,0.240,0.079,1,40,0.09,0.12]

data['Location'] = ["Japan","Japan","South Pole","Italy","Japan","Italy","China",
                    "Canada","USA","Russia","Canada","Italy","USA","USA","USA"]

data['\\SI{11.2}{\solarmass}'] = []
data['\\SI{27.0}{\solarmass}'] = []
data['\\SI{40.0}{\solarmass}'] = []

for experiment in range(len(data['Experiment'])):
    mass = data['Mass [kt]'][experiment]
    dettype = det_maps[data['Experiment'][experiment]]
    base_mass = ref_mass[dettype]
    
    counts_LCN = int(total_events['s11.2']['AdiabaticMSW_NMO'][dettype+"smeared"]*mass/base_mass)
    counts_LCI = int(total_events['s11.2']['AdiabaticMSW_IMO'][dettype+"smeared"]*mass/base_mass)
    counts_MCN = int(total_events['s27.0']['AdiabaticMSW_NMO'][dettype+"smeared"]*mass/base_mass)
    counts_MCI = int(total_events['s27.0']['AdiabaticMSW_IMO'][dettype+"smeared"]*mass/base_mass)
    counts_HCN = int(total_events['s40']['AdiabaticMSW_NMO'][dettype+"smeared"]*mass/base_mass)
    counts_HCI = int(total_events['s40']['AdiabaticMSW_IMO'][dettype+"smeared"]*mass/base_mass)

    post = ['','','','','','']
    if counts_LCN>10000: 
        counts_LCN = int(counts_LCN/1000.0+0.5)
        post[0] = 'K'
    if counts_MCN>10000: 
        counts_MCN = int(counts_MCN/1000+0.5)
        post[2] = 'K'
    if counts_HCN>10000: 
        counts_HCN = int(counts_HCN/1000+0.5)
        post[4] = 'K'
    if counts_LCI>10000: 
        counts_LCI = int(counts_LCI/1000+0.5)
        post[1] = 'K'
    if counts_MCI>10000: 
        counts_MCI = int(counts_MCI/1000+0.5)
        post[3] = 'K'
    if counts_HCI>10000: 
        counts_HCI = int(counts_HCI/1000+0.5)
        post[5] = 'K'
        
    data['\\SI{11.2}{\solarmass}'].append(str(round_to_2(counts_LCN))+post[0]+"/"+str(round_to_2(counts_LCI))+post[1])
    data['\\SI{27.0}{\solarmass}'].append(str(round_to_2(counts_MCN))+post[2]+"/"+str(round_to_2(counts_MCI))+post[3])
    data['\\SI{40.0}{\solarmass}'].append(str(round_to_2(counts_HCN))+post[4]+"/"+str(round_to_2(counts_HCI))+post[5])


    
#Hacking in different numbers

#IceCube, the effective mass in SNOwGLoBES is artificially high.  This is because the
#non-standard energy dependence is handled through the efficiencies.  To get an effective
#mass we take the ratio of the total weighted events to the unweigthed events and multiply
#the unweigthed mass (the entry in SNOwGLoBES), see below for details.  Here we take the
#effective mass of the s27 normal scenerio and discuss the range in the table caption

dettype='icecube'
mass=51600
data['Mass [kt]'][2] = "~"+str(100*int(0.01*(mass*total_events['s27.0']['AdiabaticMSW_NMO'][dettype+"smeared"]/
      total_events['s27.0']['AdiabaticMSW_NMO'][dettype+"unsmeared"]+50)))+"*"

#DarkSide-20k & Ar/any $\nu$ & 0.02 & Italy & \\
#For DarkSide-20k, the text on the SNEWS2.0 paper says the s27 will produce 250 events at 10kpc with a
#detector mass of 47 tonnes
s27_epT = 5319.1489361703

mass = 0.047
data['Experiment'].append('DarkSide-20k')
data['Type'].append('Ar/any $\\nu$')
data['Mass [kt]'].append(mass)
data['Location'].append('Italy')
data['\\SI{11.2}{\solarmass}'].append("-")
data['\\SI{27.0}{\solarmass}'].append(int(mass*s27_epT))
data['\\SI{40.0}{\solarmass}'].append("-")


#For XENONnT, LZ, and PandaX-4T, we take the values from Lang et al. [Phys. Rev. D 94 (2016) no.10, 103009].
#We take the S2-only, 60PE threshold numbers for the 11.2 msun and 27 msun modeels as they
#are the ones used here. We take 9.4 events/tonne for the 11.2 model and 17.6 events/tonne for the 27.0 model
s11_epT = 9400.
s27_epT = 17600.

mass = 0.008
data['Experiment'].append('XENONnT')
data['Type'].append('Xe/any $\\nu$')
data['Mass [kt]'].append(mass)
data['Location'].append('Italy')
data['\\SI{11.2}{\solarmass}'].append(int(mass*s11_epT))
data['\\SI{27.0}{\solarmass}'].append(int(mass*s27_epT))
data['\\SI{40.0}{\solarmass}'].append("-")

mass = 0.007
data['Experiment'].append('LZ')
data['Type'].append('Xe/any $\\nu$')
data['Mass [kt]'].append(mass)
data['Location'].append('USA')
data['\\SI{11.2}{\solarmass}'].append(int(mass*s11_epT))
data['\\SI{27.0}{\solarmass}'].append(int(mass*s27_epT))
data['\\SI{40.0}{\solarmass}'].append("-")

mass = 0.004
data['Experiment'].append('PandaX-4T')
data['Type'].append('Xe/any $\\nu$')
data['Mass [kt]'].append(mass)
data['Location'].append('China')
data['\\SI{11.2}{\solarmass}'].append(int(mass*s11_epT))
data['\\SI{27.0}{\solarmass}'].append(int(mass*s27_epT))
data['\\SI{40.0}{\solarmass}'].append("-")


ascii.write(data,Writer=ascii.Latex)
=======
#!/usr/bin/env python

from argparse import ArgumentParser
from snewpy import to_snowglobes
from snewpy import run_snowglobes
from snewpy import from_snowglobes
import numpy as np
import os
from astropy.io import ascii

home_directory = os.getcwd()
SNOwGLoBES_path = "/path/to/snowglobes/"
SNEWPY_models_base = "/path/to/snewpy/models/"

d=10

dets = ["wc100kt30prct","ar40kt","halo1","halo2","scint20kt","novaFD","icecube","km3net"]
ref_mass = {"wc100kt30prct":100,"ar40kt":40,"halo1":0.079,"halo2":1,"scint20kt":20,"novaFD":14,"icecube":51600,"km3net":69366*3}

models = {}
models['s11.2'] = {'type':'Bollig_2016','file_name':'s11.2c'}
models['s27.0'] = {'type':'Bollig_2016','file_name':'s27.0c'}
models['s40'] = {'type':'OConnor_2015','file_name':'M1_neutrinos.dat'}

transformations = ['AdiabaticMSW_NMO','AdiabaticMSW_IMO']

total_events = {}

have_data_saved = False
if (have_data_saved is False):
    #Running the modules
    for model in models:
        total_events[model] = {}
        for transformation in transformations:
            total_events[model][transformation] = {}
            file_name = models[model]['file_name']
            modeltype = models[model]['type']
            outfile = modeltype+"_"+model+"_summed_"+transformation
            model_dir = SNEWPY_models_base+"/"+modeltype+"/"
        
            tarredfile = to_snowglobes.generate_fluence(model_dir, file_name, modeltype, transformation, d, outfile) #runs to_snowglobes
            for det in dets:
                run_snowglobes.go(SNOwGLoBES_path, model_dir, tarredfile, detector_input=det)
                tables = from_snowglobes.collate(SNOwGLoBES_path, model_dir, tarredfile, detector_input=det,skip_plots=True,return_tables=True)

                #for our table, interesting number is the smeared total number of events
                key = "Collated_"+outfile+"_"+det+"_events_smeared_weighted.dat"
                total_events[model][transformation][det+"smeared"]=0
                for j in range(1,len(tables[key]['header'].split())):
                    total_events[model][transformation][det+"smeared"] += sum(tables[key]['data'][j])

                key = "Collated_"+outfile+"_"+det+"_events_unsmeared_weighted.dat"
                total_events[model][transformation][det+"unsmeared"]=0
                for j in range(1,len(tables[key]['header'].split())):
                    total_events[model][transformation][det+"unsmeared"] += sum(tables[key]['data'][j])

    os.chdir(home_directory)
    np.save("SNEWS2.0_whitepaper_table_data.npy",total_events)
else:
    total_events = np.load("SNEWS2.0_whitepaper_table_data.npy",allow_pickle=True).tolist()
 

    
#Now lets make the table:
def round_to_2(x):
    if x==0: 
        return 0
    else:
        return round(x, -int(np.floor(np.log10(np.abs(x))))+1)

det_maps = {"Super-K":"wc100kt30prct","Hyper-K":"wc100kt30prct","IceCube":"icecube","KM3NeT":"km3net","LVD":"scint20kt",
            "KamLAND":"scint20kt","Borexino":"scint20kt","JUNO":"scint20kt","SNO+":"scint20kt","NO{$\\nu$}A":"novaFD",
            "HALO":"halo1","HALO-1kT":"halo2","DUNE":"ar40kt","MicroBooNe":"ar40kt","SBND":"ar40kt","Baksan":"scint20kt"}
    
data = {}
data['Experiment'] = ['Super-K','Hyper-K','IceCube','KM3NeT','LVD','KamLAND','Borexino',
                       'JUNO','SNO+','NO{$\\nu$}A','Baksan','HALO','HALO-1kT','DUNE','MicroBooNe','SBND']

data['Type'] = ["H$_2$O/$\\bar{\\nu}_e$","H$_2$O/$\\bar{\\nu}_e$","String/$\\bar{\\nu}_e$",
                "String/$\\bar{\\nu}_e$",'C$_n$H$_{2n}$/$\\bar{\\nu}_e$','C$_n$H$_{2n}$/$\\bar{\\nu}_e$',
                'C$_n$H$_{2n}$/$\\bar{\\nu}_e$','C$_n$H$_{2n}$/$\\bar{\\nu}_e$',
                'C$_n$H$_{2n}$/$\\bar{\\nu}_e$','C$_n$H$_{2n}$/$\\bar{\\nu}_e$','C$_n$H$_{2n}$/$\\bar{\\nu}_e$',
                "Lead/$\\nu_e$","Lead/$\\nu_e$","Ar/$\\nu_e$","Ar/$\\nu_e$","Ar/$\\nu_e$"]
data['Mass [kt]'] = [32,220,51600,69366*3,1,1,0.278,20,0.78,14,0.240,0.079,1,40,0.09,0.12]

data['Location'] = ["Japan","Japan","South Pole","Italy/France","Italy","Japan","Italy","China",
                    "Canada","USA","Russia","Canada","Italy","USA","USA","USA"]

data['\\SI{11.2}{\solarmass}'] = []
data['\\SI{27.0}{\solarmass}'] = []
data['\\SI{40.0}{\solarmass}'] = []

for experiment in range(len(data['Experiment'])):
    mass = data['Mass [kt]'][experiment]
    dettype = det_maps[data['Experiment'][experiment]]
    base_mass = ref_mass[dettype]
    
    counts_LCN = int(total_events['s11.2']['AdiabaticMSW_NMO'][dettype+"smeared"]*mass/base_mass)
    counts_LCI = int(total_events['s11.2']['AdiabaticMSW_IMO'][dettype+"smeared"]*mass/base_mass)
    counts_MCN = int(total_events['s27.0']['AdiabaticMSW_NMO'][dettype+"smeared"]*mass/base_mass)
    counts_MCI = int(total_events['s27.0']['AdiabaticMSW_IMO'][dettype+"smeared"]*mass/base_mass)
    counts_HCN = int(total_events['s40']['AdiabaticMSW_NMO'][dettype+"smeared"]*mass/base_mass)
    counts_HCI = int(total_events['s40']['AdiabaticMSW_IMO'][dettype+"smeared"]*mass/base_mass)

    post = ['','','','','','']
    if counts_LCN>10000: 
        counts_LCN = int(counts_LCN/1000.0+0.5)
        post[0] = 'K'
    if counts_MCN>10000: 
        counts_MCN = int(counts_MCN/1000+0.5)
        post[2] = 'K'
    if counts_HCN>10000: 
        counts_HCN = int(counts_HCN/1000+0.5)
        post[4] = 'K'
    if counts_LCI>10000: 
        counts_LCI = int(counts_LCI/1000+0.5)
        post[1] = 'K'
    if counts_MCI>10000: 
        counts_MCI = int(counts_MCI/1000+0.5)
        post[3] = 'K'
    if counts_HCI>10000: 
        counts_HCI = int(counts_HCI/1000+0.5)
        post[5] = 'K'
        
    data['\\SI{11.2}{\solarmass}'].append(str(round_to_2(counts_LCN))+post[0]+"/"+str(round_to_2(counts_LCI))+post[1])
    data['\\SI{27.0}{\solarmass}'].append(str(round_to_2(counts_MCN))+post[2]+"/"+str(round_to_2(counts_MCI))+post[3])
    data['\\SI{40.0}{\solarmass}'].append(str(round_to_2(counts_HCN))+post[4]+"/"+str(round_to_2(counts_HCI))+post[5])


    
#Hacking in different numbers

#For IceCube, the effective mass in SNOwGLoBES is artificially high.  This is because the
#non-standard energy dependence is handled through the efficiencies.  To get an effective
#mass we take the ratio of the total weighted events to the unweighted events and multiply
#the unweighted mass (the entry in SNOwGLoBES), see below for details.  Here we take the
#effective mass of the s27 normal scenario and discuss the range in the table caption

dettype='icecube'
mass=51600
data['Mass [kt]'][2] = "~"+str(100*int(0.01*(mass*total_events['s27.0']['AdiabaticMSW_NMO'][dettype+"smeared"]/
      total_events['s27.0']['AdiabaticMSW_NMO'][dettype+"unsmeared"]+50)))+"*"

dettype='km3net'
mass=69366*3
data['Mass [kt]'][3] = "~"+str(10*int(0.1*(mass*total_events['s27.0']['AdiabaticMSW_NMO'][dettype+"smeared"]/
      total_events['s27.0']['AdiabaticMSW_NMO'][dettype+"unsmeared"]+5)))+"*"

#DarkSide-20k & Ar/any $\nu$ & 0.02 & Italy & \\
#For DarkSide-20k, the text on the SNEWS2.0 paper says the s27 will produce 250 events at 10kpc with a
#detector mass of 47 tonnes
s27_epT = 5319.1489361703

mass = 0.047
data['Experiment'].append('DarkSide-20k')
data['Type'].append('Ar/any $\\nu$')
data['Mass [kt]'].append(mass)
data['Location'].append('Italy')
data['\\SI{11.2}{\solarmass}'].append("-")
data['\\SI{27.0}{\solarmass}'].append(int(mass*s27_epT))
data['\\SI{40.0}{\solarmass}'].append("-")


#For XENONnT, LZ, and PandaX-4T, we take the values from Lang et al. [Phys. Rev. D 94 (2016) no.10, 103009].
#We take the S2-only, 60PE threshold numbers for the 11.2 msun and 27 msun modeels as they
#are the ones used here. We take 9.4 events/tonne for the 11.2 model and 17.6 events/tonne for the 27.0 model
s11_epT = 9400.
s27_epT = 17600.

mass = 0.008
data['Experiment'].append('XENONnT')
data['Type'].append('Xe/any $\\nu$')
data['Mass [kt]'].append(mass)
data['Location'].append('Italy')
data['\\SI{11.2}{\solarmass}'].append(int(mass*s11_epT))
data['\\SI{27.0}{\solarmass}'].append(int(mass*s27_epT))
data['\\SI{40.0}{\solarmass}'].append("-")

mass = 0.007
data['Experiment'].append('LZ')
data['Type'].append('Xe/any $\\nu$')
data['Mass [kt]'].append(mass)
data['Location'].append('USA')
data['\\SI{11.2}{\solarmass}'].append(int(mass*s11_epT))
data['\\SI{27.0}{\solarmass}'].append(int(mass*s27_epT))
data['\\SI{40.0}{\solarmass}'].append("-")

mass = 0.004
data['Experiment'].append('PandaX-4T')
data['Type'].append('Xe/any $\\nu$')
data['Mass [kt]'].append(mass)
data['Location'].append('China')
data['\\SI{11.2}{\solarmass}'].append(int(mass*s11_epT))
data['\\SI{27.0}{\solarmass}'].append(int(mass*s27_epT))
data['\\SI{40.0}{\solarmass}'].append("-")


ascii.write(data,Writer=ascii.Latex)



>>>>>>> d7c6e169
<|MERGE_RESOLUTION|>--- conflicted
+++ resolved
@@ -1,4 +1,3 @@
-<<<<<<< HEAD
 #!/usr/bin/env python
 
 import numpy as np
@@ -128,11 +127,11 @@
     
 #Hacking in different numbers
 
-#IceCube, the effective mass in SNOwGLoBES is artificially high.  This is because the
+#For IceCube, the effective mass in SNOwGLoBES is artificially high.  This is because the
 #non-standard energy dependence is handled through the efficiencies.  To get an effective
-#mass we take the ratio of the total weighted events to the unweigthed events and multiply
-#the unweigthed mass (the entry in SNOwGLoBES), see below for details.  Here we take the
-#effective mass of the s27 normal scenerio and discuss the range in the table caption
+#mass we take the ratio of the total weighted events to the unweighted events and multiply
+#the unweighted mass (the entry in SNOwGLoBES), see below for details.  Here we take the
+#effective mass of the s27 normal scenario and discuss the range in the table caption.
 
 dettype='icecube'
 mass=51600
@@ -155,8 +154,8 @@
 
 
 #For XENONnT, LZ, and PandaX-4T, we take the values from Lang et al. [Phys. Rev. D 94 (2016) no.10, 103009].
-#We take the S2-only, 60PE threshold numbers for the 11.2 msun and 27 msun modeels as they
-#are the ones used here. We take 9.4 events/tonne for the 11.2 model and 17.6 events/tonne for the 27.0 model
+#We take the S2-only, 60PE threshold numbers for the 11.2 msun and 27 msun models as they
+#are the ones used here. We take 9.4 events/tonne for the 11.2 model and 17.6 events/tonne for the 27.0 model.
 s11_epT = 9400.
 s27_epT = 17600.
 
@@ -188,207 +187,4 @@
 data['\\SI{40.0}{\solarmass}'].append("-")
 
 
-ascii.write(data,Writer=ascii.Latex)
-=======
-#!/usr/bin/env python
-
-from argparse import ArgumentParser
-from snewpy import to_snowglobes
-from snewpy import run_snowglobes
-from snewpy import from_snowglobes
-import numpy as np
-import os
-from astropy.io import ascii
-
-home_directory = os.getcwd()
-SNOwGLoBES_path = "/path/to/snowglobes/"
-SNEWPY_models_base = "/path/to/snewpy/models/"
-
-d=10
-
-dets = ["wc100kt30prct","ar40kt","halo1","halo2","scint20kt","novaFD","icecube","km3net"]
-ref_mass = {"wc100kt30prct":100,"ar40kt":40,"halo1":0.079,"halo2":1,"scint20kt":20,"novaFD":14,"icecube":51600,"km3net":69366*3}
-
-models = {}
-models['s11.2'] = {'type':'Bollig_2016','file_name':'s11.2c'}
-models['s27.0'] = {'type':'Bollig_2016','file_name':'s27.0c'}
-models['s40'] = {'type':'OConnor_2015','file_name':'M1_neutrinos.dat'}
-
-transformations = ['AdiabaticMSW_NMO','AdiabaticMSW_IMO']
-
-total_events = {}
-
-have_data_saved = False
-if (have_data_saved is False):
-    #Running the modules
-    for model in models:
-        total_events[model] = {}
-        for transformation in transformations:
-            total_events[model][transformation] = {}
-            file_name = models[model]['file_name']
-            modeltype = models[model]['type']
-            outfile = modeltype+"_"+model+"_summed_"+transformation
-            model_dir = SNEWPY_models_base+"/"+modeltype+"/"
-        
-            tarredfile = to_snowglobes.generate_fluence(model_dir, file_name, modeltype, transformation, d, outfile) #runs to_snowglobes
-            for det in dets:
-                run_snowglobes.go(SNOwGLoBES_path, model_dir, tarredfile, detector_input=det)
-                tables = from_snowglobes.collate(SNOwGLoBES_path, model_dir, tarredfile, detector_input=det,skip_plots=True,return_tables=True)
-
-                #for our table, interesting number is the smeared total number of events
-                key = "Collated_"+outfile+"_"+det+"_events_smeared_weighted.dat"
-                total_events[model][transformation][det+"smeared"]=0
-                for j in range(1,len(tables[key]['header'].split())):
-                    total_events[model][transformation][det+"smeared"] += sum(tables[key]['data'][j])
-
-                key = "Collated_"+outfile+"_"+det+"_events_unsmeared_weighted.dat"
-                total_events[model][transformation][det+"unsmeared"]=0
-                for j in range(1,len(tables[key]['header'].split())):
-                    total_events[model][transformation][det+"unsmeared"] += sum(tables[key]['data'][j])
-
-    os.chdir(home_directory)
-    np.save("SNEWS2.0_whitepaper_table_data.npy",total_events)
-else:
-    total_events = np.load("SNEWS2.0_whitepaper_table_data.npy",allow_pickle=True).tolist()
- 
-
-    
-#Now lets make the table:
-def round_to_2(x):
-    if x==0: 
-        return 0
-    else:
-        return round(x, -int(np.floor(np.log10(np.abs(x))))+1)
-
-det_maps = {"Super-K":"wc100kt30prct","Hyper-K":"wc100kt30prct","IceCube":"icecube","KM3NeT":"km3net","LVD":"scint20kt",
-            "KamLAND":"scint20kt","Borexino":"scint20kt","JUNO":"scint20kt","SNO+":"scint20kt","NO{$\\nu$}A":"novaFD",
-            "HALO":"halo1","HALO-1kT":"halo2","DUNE":"ar40kt","MicroBooNe":"ar40kt","SBND":"ar40kt","Baksan":"scint20kt"}
-    
-data = {}
-data['Experiment'] = ['Super-K','Hyper-K','IceCube','KM3NeT','LVD','KamLAND','Borexino',
-                       'JUNO','SNO+','NO{$\\nu$}A','Baksan','HALO','HALO-1kT','DUNE','MicroBooNe','SBND']
-
-data['Type'] = ["H$_2$O/$\\bar{\\nu}_e$","H$_2$O/$\\bar{\\nu}_e$","String/$\\bar{\\nu}_e$",
-                "String/$\\bar{\\nu}_e$",'C$_n$H$_{2n}$/$\\bar{\\nu}_e$','C$_n$H$_{2n}$/$\\bar{\\nu}_e$',
-                'C$_n$H$_{2n}$/$\\bar{\\nu}_e$','C$_n$H$_{2n}$/$\\bar{\\nu}_e$',
-                'C$_n$H$_{2n}$/$\\bar{\\nu}_e$','C$_n$H$_{2n}$/$\\bar{\\nu}_e$','C$_n$H$_{2n}$/$\\bar{\\nu}_e$',
-                "Lead/$\\nu_e$","Lead/$\\nu_e$","Ar/$\\nu_e$","Ar/$\\nu_e$","Ar/$\\nu_e$"]
-data['Mass [kt]'] = [32,220,51600,69366*3,1,1,0.278,20,0.78,14,0.240,0.079,1,40,0.09,0.12]
-
-data['Location'] = ["Japan","Japan","South Pole","Italy/France","Italy","Japan","Italy","China",
-                    "Canada","USA","Russia","Canada","Italy","USA","USA","USA"]
-
-data['\\SI{11.2}{\solarmass}'] = []
-data['\\SI{27.0}{\solarmass}'] = []
-data['\\SI{40.0}{\solarmass}'] = []
-
-for experiment in range(len(data['Experiment'])):
-    mass = data['Mass [kt]'][experiment]
-    dettype = det_maps[data['Experiment'][experiment]]
-    base_mass = ref_mass[dettype]
-    
-    counts_LCN = int(total_events['s11.2']['AdiabaticMSW_NMO'][dettype+"smeared"]*mass/base_mass)
-    counts_LCI = int(total_events['s11.2']['AdiabaticMSW_IMO'][dettype+"smeared"]*mass/base_mass)
-    counts_MCN = int(total_events['s27.0']['AdiabaticMSW_NMO'][dettype+"smeared"]*mass/base_mass)
-    counts_MCI = int(total_events['s27.0']['AdiabaticMSW_IMO'][dettype+"smeared"]*mass/base_mass)
-    counts_HCN = int(total_events['s40']['AdiabaticMSW_NMO'][dettype+"smeared"]*mass/base_mass)
-    counts_HCI = int(total_events['s40']['AdiabaticMSW_IMO'][dettype+"smeared"]*mass/base_mass)
-
-    post = ['','','','','','']
-    if counts_LCN>10000: 
-        counts_LCN = int(counts_LCN/1000.0+0.5)
-        post[0] = 'K'
-    if counts_MCN>10000: 
-        counts_MCN = int(counts_MCN/1000+0.5)
-        post[2] = 'K'
-    if counts_HCN>10000: 
-        counts_HCN = int(counts_HCN/1000+0.5)
-        post[4] = 'K'
-    if counts_LCI>10000: 
-        counts_LCI = int(counts_LCI/1000+0.5)
-        post[1] = 'K'
-    if counts_MCI>10000: 
-        counts_MCI = int(counts_MCI/1000+0.5)
-        post[3] = 'K'
-    if counts_HCI>10000: 
-        counts_HCI = int(counts_HCI/1000+0.5)
-        post[5] = 'K'
-        
-    data['\\SI{11.2}{\solarmass}'].append(str(round_to_2(counts_LCN))+post[0]+"/"+str(round_to_2(counts_LCI))+post[1])
-    data['\\SI{27.0}{\solarmass}'].append(str(round_to_2(counts_MCN))+post[2]+"/"+str(round_to_2(counts_MCI))+post[3])
-    data['\\SI{40.0}{\solarmass}'].append(str(round_to_2(counts_HCN))+post[4]+"/"+str(round_to_2(counts_HCI))+post[5])
-
-
-    
-#Hacking in different numbers
-
-#For IceCube, the effective mass in SNOwGLoBES is artificially high.  This is because the
-#non-standard energy dependence is handled through the efficiencies.  To get an effective
-#mass we take the ratio of the total weighted events to the unweighted events and multiply
-#the unweighted mass (the entry in SNOwGLoBES), see below for details.  Here we take the
-#effective mass of the s27 normal scenario and discuss the range in the table caption
-
-dettype='icecube'
-mass=51600
-data['Mass [kt]'][2] = "~"+str(100*int(0.01*(mass*total_events['s27.0']['AdiabaticMSW_NMO'][dettype+"smeared"]/
-      total_events['s27.0']['AdiabaticMSW_NMO'][dettype+"unsmeared"]+50)))+"*"
-
-dettype='km3net'
-mass=69366*3
-data['Mass [kt]'][3] = "~"+str(10*int(0.1*(mass*total_events['s27.0']['AdiabaticMSW_NMO'][dettype+"smeared"]/
-      total_events['s27.0']['AdiabaticMSW_NMO'][dettype+"unsmeared"]+5)))+"*"
-
-#DarkSide-20k & Ar/any $\nu$ & 0.02 & Italy & \\
-#For DarkSide-20k, the text on the SNEWS2.0 paper says the s27 will produce 250 events at 10kpc with a
-#detector mass of 47 tonnes
-s27_epT = 5319.1489361703
-
-mass = 0.047
-data['Experiment'].append('DarkSide-20k')
-data['Type'].append('Ar/any $\\nu$')
-data['Mass [kt]'].append(mass)
-data['Location'].append('Italy')
-data['\\SI{11.2}{\solarmass}'].append("-")
-data['\\SI{27.0}{\solarmass}'].append(int(mass*s27_epT))
-data['\\SI{40.0}{\solarmass}'].append("-")
-
-
-#For XENONnT, LZ, and PandaX-4T, we take the values from Lang et al. [Phys. Rev. D 94 (2016) no.10, 103009].
-#We take the S2-only, 60PE threshold numbers for the 11.2 msun and 27 msun modeels as they
-#are the ones used here. We take 9.4 events/tonne for the 11.2 model and 17.6 events/tonne for the 27.0 model
-s11_epT = 9400.
-s27_epT = 17600.
-
-mass = 0.008
-data['Experiment'].append('XENONnT')
-data['Type'].append('Xe/any $\\nu$')
-data['Mass [kt]'].append(mass)
-data['Location'].append('Italy')
-data['\\SI{11.2}{\solarmass}'].append(int(mass*s11_epT))
-data['\\SI{27.0}{\solarmass}'].append(int(mass*s27_epT))
-data['\\SI{40.0}{\solarmass}'].append("-")
-
-mass = 0.007
-data['Experiment'].append('LZ')
-data['Type'].append('Xe/any $\\nu$')
-data['Mass [kt]'].append(mass)
-data['Location'].append('USA')
-data['\\SI{11.2}{\solarmass}'].append(int(mass*s11_epT))
-data['\\SI{27.0}{\solarmass}'].append(int(mass*s27_epT))
-data['\\SI{40.0}{\solarmass}'].append("-")
-
-mass = 0.004
-data['Experiment'].append('PandaX-4T')
-data['Type'].append('Xe/any $\\nu$')
-data['Mass [kt]'].append(mass)
-data['Location'].append('China')
-data['\\SI{11.2}{\solarmass}'].append(int(mass*s11_epT))
-data['\\SI{27.0}{\solarmass}'].append(int(mass*s27_epT))
-data['\\SI{40.0}{\solarmass}'].append("-")
-
-
-ascii.write(data,Writer=ascii.Latex)
-
-
-
->>>>>>> d7c6e169
+ascii.write(data,Writer=ascii.Latex)