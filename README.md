# SNEWPY: Supernova Neutrino Early Warning Models for Python

<img src="/doc/source/snewpy-logo.png" alt="snewpy logo: The word 'snewpy' in a monospace font, with an explosion emoji inside the letter 'p'." style="width: 300px; max-width: 100%;" />

[![DOI](https://zenodo.org/badge/221705586.svg)](https://zenodo.org/badge/latestdoi/221705586)
[![PyPI](https://img.shields.io/pypi/v/snewpy)](https://pypi.org/project/snewpy/)
![tests](https://github.com/SNEWS2/snewpy/actions/workflows/tests.yml/badge.svg)
[![Documentation Status](https://readthedocs.org/projects/snewpy/badge/?version=latest)](https://snewpy.readthedocs.io/en/latest/?badge=latest)

SNEWPY is a Python package for working with supernova neutrinos. It offers …

* … a simple and unified interface to hundreds of supernova simulations.
* … a large library of flavor transformations that relate neutrino fluxes produced in the supernova to those reaching a detector on Earth.
* … and a Python interface to SNOwGLoBES which lets you estimate and plot event rates in many different neutrino detectors.


## Installation

Run `pip install snewpy` to install SNEWPY.

SNEWPY includes a large number of supernova models from different simulation groups. Since these models have a size of several 100 MB, they are not included in the initial install but will be downloaded automatically when needed.
Alternatively, you can run the following command to explicitly download models you want to use to a subdirectory named `SNEWPY-models/<model_name>/` in the current directory:

`python -c 'import snewpy; snewpy.get_models()'`


<<<<<<< HEAD

### Earth-Matter Effect
The EMEWS module is available [here](https://github.com/SNEWS2/EMEWS). Follow the installation instructions provided with the code. Whenever you use the module you need to provide a density and an electron fraction profile of the Earth. The PREM is provided. The script SNEWS2.0_rate_table_singleexample+EME.py found in python/snewpy/scripts uses the module. 



### For Developers
=======
## Usage and Documentation
>>>>>>> 1f219beb

SNEWPY gives you easy access to hundreds of included SN simulations …
```Python
import astropy.units as u
from snewpy.models.ccsn import Nakazato_2013, Bollig_2016

# Initialise two SN models. This automatically downloads the required data files if necessary.
nakazato = Nakazato_2013(progenitor_mass=20*u.solMass, revival_time=100*u.ms, metallicity=0.004, eos='shen')
bollig = Bollig_2016(progenitor_mass=27*u.solMass)
```

… and many flavor transformations that neutrinos could experience on the way to Earth …
```Python
from snewpy.flavor_transformations import AdiabaticMSW
from snewpy.neutrino import MassHierarchy

# Adiabatic MSW flavor transformation with normal mass ordering
msw_nmo = AdiabaticMSW(mh=MassHierarchy.NORMAL)
```

… letting you quickly calculate the neutrino flux reaching Earth:
```Python
# Assume a SN at the fiducial distance of 10 kpc and normal mass ordering.
flux = bollig.get_flux(distance=10*u.kpc, transformation=msw_nmo)
```

You can also calculate the observed event rate in all neutrino detectors supported by SNOwGLoBES, use the included SN models and flavor transformations in event generators like sntools, and much more.

Example scripts which show how SNEWPY can be used are available in the
`python/snewpy/scripts/` subfolder as well as notebooks in `doc/nb/`.
Most downloadable models also include a Jupyter notebook with simple usage examples.

Papers describing SNEWPY and the underlying physics are published in the Astrophysical Journal ([DOI:10.3847/1538-4357/ac350f](https://dx.doi.org/10.3847/1538-4357/ac350f), [arXiv:2109.08188](https://arxiv.org/abs/2109.08188)) and the Journal of Open Source Software ([DOI:10.21105/joss.03772](https://dx.doi.org/10.21105/joss.03772)).

For more, see the [full documentation on Read the Docs](https://snewpy.rtfd.io/).

## Contributing

**Your contributions to SNEWPY are welcome!** For minor changes, simply submit a pull request. If you plan larger changes, it’s probably a good idea to open an issue first to coordinate our work.

We use a [Fork & Pull Request](https://docs.github.com/en/get-started/quickstart/fork-a-repo) workflow, which is common on GitHub.
Please see the [Contributing page](https://snewpy.readthedocs.io/en/stable/contributing.html) in our full documentation for details.<|MERGE_RESOLUTION|>--- conflicted
+++ resolved
@@ -23,18 +23,19 @@
 
 `python -c 'import snewpy; snewpy.get_models()'`
 
-
-<<<<<<< HEAD
-
 ### Earth-Matter Effect
 The EMEWS module is available [here](https://github.com/SNEWS2/EMEWS). Follow the installation instructions provided with the code. Whenever you use the module you need to provide a density and an electron fraction profile of the Earth. The PREM is provided. The script SNEWS2.0_rate_table_singleexample+EME.py found in python/snewpy/scripts uses the module. 
 
 
+### For Developers
 
-### For Developers
-=======
+**Your contributions to SNEWPY are welcome!** For minor changes, simply submit a pull request. If you plan larger changes, it’s probably a good idea to open an issue first to coordinate our work.
+
+To contribute, first clone the repository (`git clone https://github.com/SNEWS2/snewpy.git`), then make changes and install your modified version locally using `pip install .` from the base directory of the repository.
+Once you’re happy with your changes, please submit a pull request.
+Unit tests will run automatically for every pull request or you can run them locally using `python -m unittest python/snewpy/test/test_*.py`.
+
 ## Usage and Documentation
->>>>>>> 1f219beb
 
 SNEWPY gives you easy access to hundreds of included SN simulations …
 ```Python
